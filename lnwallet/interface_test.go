--- conflicted
+++ resolved
@@ -2080,7 +2080,90 @@
 	}
 }
 
-<<<<<<< HEAD
+// testChangeOutputSpendConfirmation ensures that when we attempt to spend a
+// change output created by the wallet, the wallet receives its confirmation
+// once included in the chain.
+func testChangeOutputSpendConfirmation(r *rpctest.Harness,
+	alice, bob *lnwallet.LightningWallet, t *testing.T) {
+
+	// In order to test that we see the confirmation of a transaction that
+	// spends an output created by SendOutputs, we'll start by emptying
+	// Alice's wallet so that no other UTXOs can be picked. To do so, we'll
+	// generate an address for Bob, who will receive all the coins.
+	// Assuming a balance of 80 BTC and a transaction fee of 2500 sat/kw,
+	// we'll craft the following transaction so that Alice doesn't have any
+	// UTXOs left.
+	aliceBalance, err := alice.ConfirmedBalance(0)
+	if err != nil {
+		t.Fatalf("unable to retrieve alice's balance: %v", err)
+	}
+	bobPkScript := newPkScript(t, bob, lnwallet.WitnessPubKey)
+
+	// We'll use a transaction fee of 13020 satoshis, which will allow us to
+	// sweep all of Alice's balance in one transaction containing 1 input
+	// and 1 output.
+	//
+	// TODO(wilmer): replace this once SendOutputs easily supports sending
+	// all funds in one transaction.
+	txFeeRate := lnwallet.SatPerKWeight(2500)
+	txFee := btcutil.Amount(14380)
+	output := &wire.TxOut{
+		Value:    int64(aliceBalance - txFee),
+		PkScript: bobPkScript,
+	}
+	tx := sendCoins(t, r, alice, bob, output, txFeeRate)
+	txHash := tx.TxHash()
+	assertTxInWallet(t, alice, txHash, true)
+	assertTxInWallet(t, bob, txHash, true)
+
+	// With the transaction sent and confirmed, Alice's balance should now
+	// be 0.
+	aliceBalance, err = alice.ConfirmedBalance(0)
+	if err != nil {
+		t.Fatalf("unable to retrieve alice's balance: %v", err)
+	}
+	if aliceBalance != 0 {
+		t.Fatalf("expected alice's balance to be 0 BTC, found %v",
+			aliceBalance)
+	}
+
+	// Now, we'll send an output back to Alice from Bob of 1 BTC.
+	alicePkScript := newPkScript(t, alice, lnwallet.WitnessPubKey)
+	output = &wire.TxOut{
+		Value:    btcutil.SatoshiPerBitcoin,
+		PkScript: alicePkScript,
+	}
+	tx = sendCoins(t, r, bob, alice, output, txFeeRate)
+	txHash = tx.TxHash()
+	assertTxInWallet(t, alice, txHash, true)
+	assertTxInWallet(t, bob, txHash, true)
+
+	// Alice now has an available output to spend, but it was not a change
+	// output, which is what the test expects. Therefore, we'll generate one
+	// by sending Bob back some coins.
+	output = &wire.TxOut{
+		Value:    btcutil.SatoshiPerBitcent,
+		PkScript: bobPkScript,
+	}
+	tx = sendCoins(t, r, alice, bob, output, txFeeRate)
+	txHash = tx.TxHash()
+	assertTxInWallet(t, alice, txHash, true)
+	assertTxInWallet(t, bob, txHash, true)
+
+	// Then, we'll spend the change output and ensure we see its
+	// confirmation come in.
+	tx = sendCoins(t, r, alice, bob, output, txFeeRate)
+	txHash = tx.TxHash()
+	assertTxInWallet(t, alice, txHash, true)
+	assertTxInWallet(t, bob, txHash, true)
+
+	// Finally, we'll replenish Alice's wallet with some more coins to
+	// ensure she has enough for any following test cases.
+	if err := loadTestCredits(r, alice, 20, 4); err != nil {
+		t.Fatalf("unable to replenish alice's wallet: %v", err)
+	}
+}
+
 // testCreateSimpleTx checks that a call to CreateSimpleTx will return a
 // transaction that is equal to the one that is being created by SendOutputs in
 // a subsequent call.
@@ -2290,89 +2373,6 @@
 		if err := assertSimilarTx(createTx.Tx, tx.MsgTx()); err != nil {
 			t.Fatalf("transactions not similar: %v", err)
 		}
-=======
-// testChangeOutputSpendConfirmation ensures that when we attempt to spend a
-// change output created by the wallet, the wallet receives its confirmation
-// once included in the chain.
-func testChangeOutputSpendConfirmation(r *rpctest.Harness,
-	alice, bob *lnwallet.LightningWallet, t *testing.T) {
-
-	// In order to test that we see the confirmation of a transaction that
-	// spends an output created by SendOutputs, we'll start by emptying
-	// Alice's wallet so that no other UTXOs can be picked. To do so, we'll
-	// generate an address for Bob, who will receive all the coins.
-	// Assuming a balance of 80 BTC and a transaction fee of 2500 sat/kw,
-	// we'll craft the following transaction so that Alice doesn't have any
-	// UTXOs left.
-	aliceBalance, err := alice.ConfirmedBalance(0)
-	if err != nil {
-		t.Fatalf("unable to retrieve alice's balance: %v", err)
-	}
-	bobPkScript := newPkScript(t, bob, lnwallet.WitnessPubKey)
-
-	// We'll use a transaction fee of 13020 satoshis, which will allow us to
-	// sweep all of Alice's balance in one transaction containing 1 input
-	// and 1 output.
-	//
-	// TODO(wilmer): replace this once SendOutputs easily supports sending
-	// all funds in one transaction.
-	txFeeRate := lnwallet.SatPerKWeight(2500)
-	txFee := btcutil.Amount(14380)
-	output := &wire.TxOut{
-		Value:    int64(aliceBalance - txFee),
-		PkScript: bobPkScript,
-	}
-	tx := sendCoins(t, r, alice, bob, output, txFeeRate)
-	txHash := tx.TxHash()
-	assertTxInWallet(t, alice, txHash, true)
-	assertTxInWallet(t, bob, txHash, true)
-
-	// With the transaction sent and confirmed, Alice's balance should now
-	// be 0.
-	aliceBalance, err = alice.ConfirmedBalance(0)
-	if err != nil {
-		t.Fatalf("unable to retrieve alice's balance: %v", err)
-	}
-	if aliceBalance != 0 {
-		t.Fatalf("expected alice's balance to be 0 BTC, found %v",
-			aliceBalance)
-	}
-
-	// Now, we'll send an output back to Alice from Bob of 1 BTC.
-	alicePkScript := newPkScript(t, alice, lnwallet.WitnessPubKey)
-	output = &wire.TxOut{
-		Value:    btcutil.SatoshiPerBitcoin,
-		PkScript: alicePkScript,
-	}
-	tx = sendCoins(t, r, bob, alice, output, txFeeRate)
-	txHash = tx.TxHash()
-	assertTxInWallet(t, alice, txHash, true)
-	assertTxInWallet(t, bob, txHash, true)
-
-	// Alice now has an available output to spend, but it was not a change
-	// output, which is what the test expects. Therefore, we'll generate one
-	// by sending Bob back some coins.
-	output = &wire.TxOut{
-		Value:    btcutil.SatoshiPerBitcent,
-		PkScript: bobPkScript,
-	}
-	tx = sendCoins(t, r, alice, bob, output, txFeeRate)
-	txHash = tx.TxHash()
-	assertTxInWallet(t, alice, txHash, true)
-	assertTxInWallet(t, bob, txHash, true)
-
-	// Then, we'll spend the change output and ensure we see its
-	// confirmation come in.
-	tx = sendCoins(t, r, alice, bob, output, txFeeRate)
-	txHash = tx.TxHash()
-	assertTxInWallet(t, alice, txHash, true)
-	assertTxInWallet(t, bob, txHash, true)
-
-	// Finally, we'll replenish Alice's wallet with some more coins to
-	// ensure she has enough for any following test cases.
-	if err := loadTestCredits(r, alice, 20, 4); err != nil {
-		t.Fatalf("unable to replenish alice's wallet: %v", err)
->>>>>>> 42c45979
 	}
 }
 
