package lnwallet

import (
	"errors"
	"fmt"
	"sync"

<<<<<<< HEAD
	"github.com/btcsuite/btcd/btcec"
	"github.com/btcsuite/btcd/chaincfg/chainhash"
	"github.com/btcsuite/btcd/wire"
	"github.com/btcsuite/btcutil"
=======
	"github.com/roasbeef/btcd/btcec"
	"github.com/roasbeef/btcd/chaincfg/chainhash"
	"github.com/roasbeef/btcd/wire"
	"github.com/roasbeef/btcutil"
	"github.com/roasbeef/btcwallet/wallet/txauthor"
>>>>>>> 3ea880bf
)

// AddressType is an enum-like type which denotes the possible address types
// WalletController supports.
type AddressType uint8

const (
	// WitnessPubKey represents a p2wkh address.
	WitnessPubKey AddressType = iota

	// NestedWitnessPubKey represents a p2sh output which is itself a
	// nested p2wkh output.
	NestedWitnessPubKey

	// UnknownAddressType represents an output with an unknown or non-standard
	// script.
	UnknownAddressType
)

var (
	// DefaultPublicPassphrase is the default public passphrase used for the
	// wallet.
	DefaultPublicPassphrase = []byte("public")

	// DefaultPrivatePassphrase is the default private passphrase used for
	// the wallet.
	DefaultPrivatePassphrase = []byte("hello")

	// ErrDoubleSpend is returned from PublishTransaction in case the
	// tx being published is spending an output spent by a conflicting
	// transaction.
	ErrDoubleSpend = errors.New("Transaction rejected: output already spent")

	// ErrNotMine is an error denoting that a WalletController instance is
	// unable to spend a specified output.
	ErrNotMine = errors.New("the passed output doesn't belong to the wallet")
)

// ErrNoOutputs is returned if we try to create a transaction with no outputs
// or send coins to a set of outputs that is empty.
var ErrNoOutputs = errors.New("no outputs")

// Utxo is an unspent output denoted by its outpoint, and output value of the
// original output.
type Utxo struct {
	AddressType   AddressType
	Value         btcutil.Amount
	PkScript      []byte
	RedeemScript  []byte
	WitnessScript []byte
	wire.OutPoint
}

// TransactionDetail describes a transaction with either inputs which belong to
// the wallet, or has outputs that pay to the wallet.
type TransactionDetail struct {
	// Hash is the transaction hash of the transaction.
	Hash chainhash.Hash

	// Value is the net value of this transaction (in satoshis) from the
	// PoV of the wallet. If this transaction purely spends from the
	// wallet's funds, then this value will be negative. Similarly, if this
	// transaction credits the wallet, then this value will be positive.
	Value btcutil.Amount

	// NumConfirmations is the number of confirmations this transaction
	// has. If the transaction is unconfirmed, then this value will be
	// zero.
	NumConfirmations int32

	// BlockHeight is the hash of the block which includes this
	// transaction. Unconfirmed transactions will have a nil value for this
	// field.
	BlockHash *chainhash.Hash

	// BlockHeight is the height of the block including this transaction.
	// Unconfirmed transaction will show a height of zero.
	BlockHeight int32

	// Timestamp is the unix timestamp of the block including this
	// transaction. If the transaction is unconfirmed, then this will be a
	// timestamp of txn creation.
	Timestamp int64

	// TotalFees is the total fee in satoshis paid by this transaction.
	TotalFees int64

	// DestAddresses are the destinations for a transaction
	DestAddresses []btcutil.Address
}

// TransactionSubscription is an interface which describes an object capable of
// receiving notifications of new transaction related to the underlying wallet.
// TODO(roasbeef): add balance updates?
type TransactionSubscription interface {
	// ConfirmedTransactions returns a channel which will be sent on as new
	// relevant transactions are confirmed.
	ConfirmedTransactions() chan *TransactionDetail

	// UnconfirmedTransactions returns a channel which will be sent on as
	// new relevant transactions are seen within the network.
	UnconfirmedTransactions() chan *TransactionDetail

	// Cancel finalizes the subscription, cleaning up any resources
	// allocated.
	Cancel()
}

// WalletController defines an abstract interface for controlling a local Pure
// Go wallet, a local or remote wallet via an RPC mechanism, or possibly even
// a daemon assisted hardware wallet. This interface serves the purpose of
// allowing LightningWallet to be seamlessly compatible with several wallets
// such as: uspv, btcwallet, Bitcoin Core, Electrum, etc. This interface then
// serves as a "base wallet", with Lightning Network awareness taking place at
// a "higher" level of abstraction. Essentially, an overlay wallet.
// Implementors of this interface must closely adhere to the documented
// behavior of all interface methods in order to ensure identical behavior
// across all concrete implementations.
type WalletController interface {
	// FetchInputInfo queries for the WalletController's knowledge of the
	// passed outpoint. If the base wallet determines this output is under
	// its control, then the original txout should be returned. Otherwise,
	// a non-nil error value of ErrNotMine should be returned instead.
	FetchInputInfo(prevOut *wire.OutPoint) (*wire.TxOut, error)

	// ConfirmedBalance returns the sum of all the wallet's unspent outputs
	// that have at least confs confirmations. If confs is set to zero,
	// then all unspent outputs, including those currently in the mempool
	// will be included in the final sum.
	//
	// NOTE: Only witness outputs should be included in the computation of
	// the total spendable balance of the wallet. We require this as only
	// witness inputs can be used for funding channels.
	ConfirmedBalance(confs int32) (btcutil.Amount, error)

	// NewAddress returns the next external or internal address for the
	// wallet dictated by the value of the `change` parameter. If change is
	// true, then an internal address should be used, otherwise an external
	// address should be returned. The type of address returned is dictated
	// by the wallet's capabilities, and may be of type: p2sh, p2wkh,
	// p2wsh, etc.
	NewAddress(addrType AddressType, change bool) (btcutil.Address, error)

	// GetPrivKey retrieves the underlying private key associated with the
	// passed address. If the wallet is unable to locate this private key
	// due to the address not being under control of the wallet, then an
	// error should be returned.
	GetPrivKey(a btcutil.Address) (*btcec.PrivateKey, error)

	// SendOutputs funds, signs, and broadcasts a Bitcoin transaction paying
	// out to the specified outputs. In the case the wallet has insufficient
	// funds, or the outputs are non-standard, an error should be returned.
	// This method also takes the target fee expressed in sat/kw that should
	// be used when crafting the transaction.
	SendOutputs(outputs []*wire.TxOut,
		feeRate SatPerKWeight) (*chainhash.Hash, error)

	// CreateSimpleTx creates a Bitcoin transaction paying to the specified
	// outputs. The transaction is not broadcasted to the network. In the
	// case the wallet has insufficient funds, or the outputs are
	// non-standard, an error should be returned. This method also takes
	// the target fee expressed in sat/vbyte that should be used when
	// crafting the transaction.
	CreateSimpleTx(outputs []*wire.TxOut,
		feeRate SatPerVByte) (*txauthor.AuthoredTx, error)

	// ListUnspentWitness returns all unspent outputs which are version 0
	// witness programs. The 'confirms' parameter indicates the minimum
	// number of confirmations an output needs in order to be returned by
	// this method. Passing -1 as 'confirms' indicates that even
	// unconfirmed outputs should be returned.
	ListUnspentWitness(confirms int32) ([]*Utxo, error)

	// ListTransactionDetails returns a list of all transactions which are
	// relevant to the wallet.
	ListTransactionDetails() ([]*TransactionDetail, error)

	// LockOutpoint marks an outpoint as locked meaning it will no longer
	// be deemed as eligible for coin selection. Locking outputs are
	// utilized in order to avoid race conditions when selecting inputs for
	// usage when funding a channel.
	LockOutpoint(o wire.OutPoint)

	// UnlockOutpoint unlocks a previously locked output, marking it
	// eligible for coin selection.
	UnlockOutpoint(o wire.OutPoint)

	// PublishTransaction performs cursory validation (dust checks, etc),
	// then finally broadcasts the passed transaction to the Bitcoin network.
	// If the transaction is rejected because it is conflicting with an
	// already known transaction, ErrDoubleSpend is returned. If the
	// transaction is already known (published already), no error will be
	// returned. Other error returned depends on the currently active chain
	// backend.
	PublishTransaction(tx *wire.MsgTx) error

	// SubscribeTransactions returns a TransactionSubscription client which
	// is capable of receiving async notifications as new transactions
	// related to the wallet are seen within the network, or found in
	// blocks.
	//
	// NOTE: a non-nil error should be returned if notifications aren't
	// supported.
	//
	// TODO(roasbeef): make distinct interface?
	SubscribeTransactions() (TransactionSubscription, error)

	// IsSynced returns a boolean indicating if from the PoV of the wallet,
	// it has fully synced to the current best block in the main chain.
	// It also returns an int64 indicating the timestamp of the best block
	// known to the wallet, expressed in Unix epoch time
	IsSynced() (bool, int64, error)

	// Start initializes the wallet, making any necessary connections,
	// starting up required goroutines etc.
	Start() error

	// Stop signals the wallet for shutdown. Shutdown may entail closing
	// any active sockets, database handles, stopping goroutines, etc.
	Stop() error

	// BackEnd returns a name for the wallet's backing chain service,
	// which could be e.g. btcd, bitcoind, neutrino, or another consensus
	// service.
	BackEnd() string
}

// BlockChainIO is a dedicated source which will be used to obtain queries
// related to the current state of the blockchain. The data returned by each of
// the defined methods within this interface should always return the most up
// to date data possible.
//
// TODO(roasbeef): move to diff package perhaps?
// TODO(roasbeef): move publish txn here?
type BlockChainIO interface {
	// GetBestBlock returns the current height and block hash of the valid
	// most-work chain the implementation is aware of.
	GetBestBlock() (*chainhash.Hash, int32, error)

	// GetUtxo attempts to return the passed outpoint if it's still a
	// member of the utxo set. The passed height hint should be the "birth
	// height" of the passed outpoint. The script passed should be the
	// script that the outpoint creates. In the case that the output is in
	// the UTXO set, then the output corresponding to that output is
	// returned.  Otherwise, a non-nil error will be returned.
	GetUtxo(op *wire.OutPoint, pkScript []byte,
		heightHint uint32) (*wire.TxOut, error)

	// GetBlockHash returns the hash of the block in the best blockchain
	// at the given height.
	GetBlockHash(blockHeight int64) (*chainhash.Hash, error)

	// GetBlock returns the block in the main chain identified by the given
	// hash.
	GetBlock(blockHash *chainhash.Hash) (*wire.MsgBlock, error)
}

// Signer represents an abstract object capable of generating raw signatures as
// well as full complete input scripts given a valid SignDescriptor and
// transaction. This interface fully abstracts away signing paving the way for
// Signer implementations such as hardware wallets, hardware tokens, HSM's, or
// simply a regular wallet.
type Signer interface {
	// SignOutputRaw generates a signature for the passed transaction
	// according to the data within the passed SignDescriptor.
	//
	// NOTE: The resulting signature should be void of a sighash byte.
	SignOutputRaw(tx *wire.MsgTx, signDesc *SignDescriptor) ([]byte, error)

	// ComputeInputScript generates a complete InputIndex for the passed
	// transaction with the signature as defined within the passed
	// SignDescriptor. This method should be capable of generating the
	// proper input script for both regular p2wkh output and p2wkh outputs
	// nested within a regular p2sh output.
	//
	// NOTE: This method will ignore any tweak parameters set within the
	// passed SignDescriptor as it assumes a set of typical script
	// templates (p2wkh, np2wkh, etc).
	ComputeInputScript(tx *wire.MsgTx, signDesc *SignDescriptor) (*InputScript, error)
}

// MessageSigner represents an abstract object capable of signing arbitrary
// messages. The capabilities of this interface are used to sign announcements
// to the network, or just arbitrary messages that leverage the wallet's keys
// to attest to some message.
type MessageSigner interface {
	// SignMessage attempts to sign a target message with the private key
	// that corresponds to the passed public key. If the target private key
	// is unable to be found, then an error will be returned. The actual
	// digest signed is the double SHA-256 of the passed message.
	SignMessage(pubKey *btcec.PublicKey, msg []byte) (*btcec.Signature, error)
}

// PreimageCache is an interface that represents a global cache for preimages.
// We'll utilize this cache to communicate the discovery of new preimages
// across sub-systems.
type PreimageCache interface {
	// LookupPreimage attempts to look up a preimage according to its hash.
	// If found, the preimage is returned along with true for the second
	// argument. Otherwise, it'll return false.
	LookupPreimage(hash []byte) ([]byte, bool)

	// AddPreimage attempts to add a new preimage to the global cache. If
	// successful a nil error will be returned.
	AddPreimage(preimage []byte) error
}

// WalletDriver represents a "driver" for a particular concrete
// WalletController implementation. A driver is identified by a globally unique
// string identifier along with a 'New()' method which is responsible for
// initializing a particular WalletController concrete implementation.
type WalletDriver struct {
	// WalletType is a string which uniquely identifies the
	// WalletController that this driver, drives.
	WalletType string

	// New creates a new instance of a concrete WalletController
	// implementation given a variadic set up arguments. The function takes
	// a variadic number of interface parameters in order to provide
	// initialization flexibility, thereby accommodating several potential
	// WalletController implementations.
	New func(args ...interface{}) (WalletController, error)

	// BackEnds returns a list of available chain service drivers for the
	// wallet driver. This could be e.g. bitcoind, btcd, neutrino, etc.
	BackEnds func() []string
}

var (
	wallets     = make(map[string]*WalletDriver)
	registerMtx sync.Mutex
)

// RegisteredWallets returns a slice of all currently registered notifiers.
//
// NOTE: This function is safe for concurrent access.
func RegisteredWallets() []*WalletDriver {
	registerMtx.Lock()
	defer registerMtx.Unlock()

	registeredWallets := make([]*WalletDriver, 0, len(wallets))
	for _, wallet := range wallets {
		registeredWallets = append(registeredWallets, wallet)
	}

	return registeredWallets
}

// RegisterWallet registers a WalletDriver which is capable of driving a
// concrete WalletController interface. In the case that this driver has
// already been registered, an error is returned.
//
// NOTE: This function is safe for concurrent access.
func RegisterWallet(driver *WalletDriver) error {
	registerMtx.Lock()
	defer registerMtx.Unlock()

	if _, ok := wallets[driver.WalletType]; ok {
		return fmt.Errorf("wallet already registered")
	}

	wallets[driver.WalletType] = driver

	return nil
}

// SupportedWallets returns a slice of strings that represents the wallet
// drivers that have been registered and are therefore supported.
//
// NOTE: This function is safe for concurrent access.
func SupportedWallets() []string {
	registerMtx.Lock()
	defer registerMtx.Unlock()

	supportedWallets := make([]string, 0, len(wallets))
	for walletName := range wallets {
		supportedWallets = append(supportedWallets, walletName)
	}

	return supportedWallets
}<|MERGE_RESOLUTION|>--- conflicted
+++ resolved
@@ -5,18 +5,11 @@
 	"fmt"
 	"sync"
 
-<<<<<<< HEAD
 	"github.com/btcsuite/btcd/btcec"
 	"github.com/btcsuite/btcd/chaincfg/chainhash"
 	"github.com/btcsuite/btcd/wire"
 	"github.com/btcsuite/btcutil"
-=======
-	"github.com/roasbeef/btcd/btcec"
-	"github.com/roasbeef/btcd/chaincfg/chainhash"
-	"github.com/roasbeef/btcd/wire"
-	"github.com/roasbeef/btcutil"
-	"github.com/roasbeef/btcwallet/wallet/txauthor"
->>>>>>> 3ea880bf
+	"github.com/btcsuite/btcwallet/wallet/txauthor"
 )
 
 // AddressType is an enum-like type which denotes the possible address types
@@ -181,7 +174,7 @@
 	// the target fee expressed in sat/vbyte that should be used when
 	// crafting the transaction.
 	CreateSimpleTx(outputs []*wire.TxOut,
-		feeRate SatPerVByte) (*txauthor.AuthoredTx, error)
+		feeRate SatPerKWeight) (*txauthor.AuthoredTx, error)
 
 	// ListUnspentWitness returns all unspent outputs which are version 0
 	// witness programs. The 'confirms' parameter indicates the minimum
