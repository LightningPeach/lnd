// +build rpctest

package main

import (
	"bytes"
	"fmt"
	"io"
	"io/ioutil"
	"os"
	"path/filepath"
	"strings"
	"testing"
	"time"

	"sync/atomic"

	"encoding/hex"
	"reflect"

	"crypto/rand"
	"crypto/sha256"

	"github.com/btcsuite/btcd/chaincfg"
	"github.com/btcsuite/btcd/chaincfg/chainhash"
	"github.com/btcsuite/btcd/integration/rpctest"
	"github.com/btcsuite/btcd/rpcclient"
	"github.com/btcsuite/btcd/wire"
	"github.com/btcsuite/btcutil"
	"github.com/davecgh/go-spew/spew"
	"github.com/go-errors/errors"
	"github.com/lightningnetwork/lnd/lnrpc"
	"github.com/lightningnetwork/lnd/lntest"
	"github.com/lightningnetwork/lnd/lnwire"
	"golang.org/x/net/context"
	"google.golang.org/grpc"
)

var (
	harnessNetParams = &chaincfg.SimNetParams
)

const (
	testFeeBase         = 1e+6
	defaultCSV          = lntest.DefaultCSV
	defaultTimeout      = lntest.DefaultTimeout
	minerMempoolTimeout = lntest.MinerMempoolTimeout
	channelOpenTimeout  = lntest.ChannelOpenTimeout
	channelCloseTimeout = lntest.ChannelCloseTimeout
)

// harnessTest wraps a regular testing.T providing enhanced error detection
// and propagation. All error will be augmented with a full stack-trace in
// order to aid in debugging. Additionally, any panics caused by active
// test cases will also be handled and represented as fatals.
type harnessTest struct {
	t *testing.T

	// testCase is populated during test execution and represents the
	// current test case.
	testCase *testCase
}

// newHarnessTest creates a new instance of a harnessTest from a regular
// testing.T instance.
func newHarnessTest(t *testing.T) *harnessTest {
	return &harnessTest{t, nil}
}

// Fatalf causes the current active test case to fail with a fatal error. All
// integration tests should mark test failures solely with this method due to
// the error stack traces it produces.
func (h *harnessTest) Fatalf(format string, a ...interface{}) {
	stacktrace := errors.Wrap(fmt.Sprintf(format, a...), 1).ErrorStack()

	if h.testCase != nil {
		h.t.Fatalf("Failed: (%v): exited with error: \n"+
			"%v", h.testCase.name, stacktrace)
	} else {
		h.t.Fatalf("Error outside of test: %v", stacktrace)
	}
}

// RunTestCase executes a harness test case. Any errors or panics will be
// represented as fatal.
func (h *harnessTest) RunTestCase(testCase *testCase,
	net *lntest.NetworkHarness) {

	h.testCase = testCase
	defer func() {
		h.testCase = nil
	}()

	defer func() {
		if err := recover(); err != nil {
			description := errors.Wrap(err, 2).ErrorStack()
			h.t.Fatalf("Failed: (%v) panicked with: \n%v",
				h.testCase.name, description)
		}
	}()

	testCase.test(net, h)

	return
}

func (h *harnessTest) Logf(format string, args ...interface{}) {
	h.t.Logf(format, args...)
}

func (h *harnessTest) Log(args ...interface{}) {
	h.t.Log(args...)
}

func assertTxInBlock(t *harnessTest, block *wire.MsgBlock, txid *chainhash.Hash) {
	for _, tx := range block.Transactions {
		sha := tx.TxHash()
		if bytes.Equal(txid[:], sha[:]) {
			return
		}
	}

	t.Fatalf("tx was not included in block")
}

// mineBlocks mine 'num' of blocks and check that blocks are present in
// node blockchain.
func mineBlocks(t *harnessTest, net *lntest.NetworkHarness, num uint32) []*wire.MsgBlock {
	blocks := make([]*wire.MsgBlock, num)

	blockHashes, err := net.Miner.Node.Generate(num)
	if err != nil {
		t.Fatalf("unable to generate blocks: %v", err)
	}

	for i, blockHash := range blockHashes {
		block, err := net.Miner.Node.GetBlock(blockHash)
		if err != nil {
			t.Fatalf("unable to get block: %v", err)
		}

		blocks[i] = block
	}

	return blocks
}

// openChannelAndAssert attempts to open a channel with the specified
// parameters extended from Alice to Bob. Additionally, two items are asserted
// after the channel is considered open: the funding transaction should be
// found within a block, and that Alice can report the status of the new
// channel.
func openChannelAndAssert(ctx context.Context, t *harnessTest,
	net *lntest.NetworkHarness, alice, bob *lntest.HarnessNode,
	p lntest.OpenChannelParams) *lnrpc.ChannelPoint {

	chanOpenUpdate, err := net.OpenChannel(
		ctx, alice, bob, p,
	)
	if err != nil {
		t.Fatalf("unable to open channel: %v", err)
	}

	// Mine 6 blocks, then wait for Alice's node to notify us that the
	// channel has been opened. The funding transaction should be found
	// within the first newly mined block. We mine 6 blocks so that in the
	// case that the channel is public, it is announced to the network.
	block := mineBlocks(t, net, 6)[0]

	fundingChanPoint, err := net.WaitForChannelOpen(ctx, chanOpenUpdate)
	if err != nil {
		t.Fatalf("error while waiting for channel open: %v", err)
	}
	txidHash, err := getChanPointFundingTxid(fundingChanPoint)
	if err != nil {
		t.Fatalf("unable to get txid: %v", err)
	}
	fundingTxID, err := chainhash.NewHash(txidHash)
	if err != nil {
		t.Fatalf("unable to create sha hash: %v", err)
	}
	assertTxInBlock(t, block, fundingTxID)

	// The channel should be listed in the peer information returned by
	// both peers.
	chanPoint := wire.OutPoint{
		Hash:  *fundingTxID,
		Index: fundingChanPoint.OutputIndex,
	}
	if err := net.AssertChannelExists(ctx, alice, &chanPoint); err != nil {
		t.Fatalf("unable to assert channel existence: %v", err)
	}
	if err := net.AssertChannelExists(ctx, bob, &chanPoint); err != nil {
		t.Fatalf("unable to assert channel existence: %v", err)
	}

	return fundingChanPoint
}

// closeChannelAndAssert attempts to close a channel identified by the passed
// channel point owned by the passed Lightning node. A fully blocking channel
// closure is attempted, therefore the passed context should be a child derived
// via timeout from a base parent. Additionally, once the channel has been
// detected as closed, an assertion checks that the transaction is found within
// a block.
func closeChannelAndAssert(ctx context.Context, t *harnessTest,
	net *lntest.NetworkHarness, node *lntest.HarnessNode,
	fundingChanPoint *lnrpc.ChannelPoint, force bool) *chainhash.Hash {

	closeUpdates, _, err := net.CloseChannel(ctx, node, fundingChanPoint, force)
	if err != nil {
		t.Fatalf("unable to close channel: %v", err)
	}

	txidHash, err := getChanPointFundingTxid(fundingChanPoint)
	if err != nil {
		t.Fatalf("unable to get txid: %v", err)
	}
	txid, err := chainhash.NewHash(txidHash)
	if err != nil {
		t.Fatalf("unable to convert to chainhash: %v", err)
	}
	chanPointStr := fmt.Sprintf("%v:%v", txid, fundingChanPoint.OutputIndex)

	// At this point, the channel should now be marked as being in the
	// state of "waiting close".
	pendingChansRequest := &lnrpc.PendingChannelsRequest{}
	pendingChanResp, err := node.PendingChannels(ctx, pendingChansRequest)
	if err != nil {
		t.Fatalf("unable to query for pending channels: %v", err)
	}
	var found bool
	for _, pendingClose := range pendingChanResp.WaitingCloseChannels {
		if pendingClose.Channel.ChannelPoint == chanPointStr {
			found = true
			break
		}
	}
	if !found {
		t.Fatalf("channel not marked as waiting close")
	}

	// We'll now, generate a single block, wait for the final close status
	// update, then ensure that the closing transaction was included in the
	// block.
	block := mineBlocks(t, net, 1)[0]

	closingTxid, err := net.WaitForChannelClose(ctx, closeUpdates)
	if err != nil {
		t.Fatalf("error while waiting for channel close: %v", err)
	}

	assertTxInBlock(t, block, closingTxid)

	// Finally, the transaction should no longer be in the waiting close
	// state as we've just mined a block that should include the closing
	// transaction.
	err = lntest.WaitPredicate(func() bool {
		pendingChansRequest := &lnrpc.PendingChannelsRequest{}
		pendingChanResp, err := node.PendingChannels(
			ctx, pendingChansRequest,
		)
		if err != nil {
			return false
		}

		for _, pendingClose := range pendingChanResp.WaitingCloseChannels {
			if pendingClose.Channel.ChannelPoint == chanPointStr {
				return false
			}
		}

		return true
	}, time.Second*15)
	if err != nil {
		t.Fatalf("closing transaction not marked as fully closed")
	}

	return closingTxid
}

// waitForChannelPendingForceClose waits for the node to report that the
// channel is pending force close, and that the UTXO nursery is aware of it.
func waitForChannelPendingForceClose(ctx context.Context,
	node *lntest.HarnessNode, fundingChanPoint *lnrpc.ChannelPoint) error {

	txidHash, err := getChanPointFundingTxid(fundingChanPoint)
	if err != nil {
		return err
	}

	txid, err := chainhash.NewHash(txidHash)
	if err != nil {
		return err
	}

	op := wire.OutPoint{
		Hash:  *txid,
		Index: fundingChanPoint.OutputIndex,
	}

	var predErr error
	err = lntest.WaitPredicate(func() bool {
		pendingChansRequest := &lnrpc.PendingChannelsRequest{}
		pendingChanResp, err := node.PendingChannels(
			ctx, pendingChansRequest,
		)
		if err != nil {
			predErr = fmt.Errorf("unable to get pending "+
				"channels: %v", err)
			return false
		}

		forceClose, err := findForceClosedChannel(pendingChanResp, &op)
		if err != nil {
			predErr = err
			return false
		}

		// We must wait until the UTXO nursery has received the channel
		// and is aware of its maturity height.
		if forceClose.MaturityHeight == 0 {
			predErr = fmt.Errorf("channel had maturity height of 0")
			return false
		}
		return true
	}, time.Second*15)
	if err != nil {
		return predErr
	}

	return nil
}

// cleanupForceClose mines a force close commitment found in the mempool and
// the following sweep transaction from the force closing node.
func cleanupForceClose(t *harnessTest, net *lntest.NetworkHarness,
	node *lntest.HarnessNode, chanPoint *lnrpc.ChannelPoint) {
	ctxb := context.Background()

	// Wait for the channel to be marked pending force close.
	ctxt, _ := context.WithTimeout(ctxb, defaultTimeout)
	err := waitForChannelPendingForceClose(ctxt, node, chanPoint)
	if err != nil {
		t.Fatalf("channel not pending force close: %v", err)
	}

	// Mine enough blocks for the node to sweep its funds from the force
	// closed channel.
	_, err = net.Miner.Node.Generate(defaultCSV)
	if err != nil {
		t.Fatalf("unable to generate blocks: %v", err)
	}

	// THe node should now sweep the funds, clean up by mining the sweeping
	// tx.
	txid, err := waitForTxInMempool(net.Miner.Node, minerMempoolTimeout)
	if err != nil {
		t.Fatalf("unable to find sweeping tx in mempool: %v", err)
	}
	block := mineBlocks(t, net, 1)[0]
	assertTxInBlock(t, block, txid)
}

// numOpenChannelsPending sends an RPC request to a node to get a count of the
// node's channels that are currently in a pending state (with a broadcast, but
// not confirmed funding transaction).
func numOpenChannelsPending(ctxt context.Context, node *lntest.HarnessNode) (int, error) {
	pendingChansRequest := &lnrpc.PendingChannelsRequest{}
	resp, err := node.PendingChannels(ctxt, pendingChansRequest)
	if err != nil {
		return 0, err
	}
	return len(resp.PendingOpenChannels), nil
}

// assertNumOpenChannelsPending asserts that a pair of nodes have the expected
// number of pending channels between them.
func assertNumOpenChannelsPending(ctxt context.Context, t *harnessTest,
	alice, bob *lntest.HarnessNode, expected int) {

	const nPolls = 10

	ticker := time.NewTicker(200 * time.Millisecond)
	defer ticker.Stop()

	for i := 0; i < nPolls; i++ {
		aliceNumChans, err := numOpenChannelsPending(ctxt, alice)
		if err != nil {
			t.Fatalf("error fetching alice's node (%v) pending channels %v",
				alice.NodeID, err)
		}
		bobNumChans, err := numOpenChannelsPending(ctxt, bob)
		if err != nil {
			t.Fatalf("error fetching bob's node (%v) pending channels %v",
				bob.NodeID, err)
		}

		isLastIteration := i == nPolls-1

		aliceStateCorrect := aliceNumChans == expected
		if !aliceStateCorrect && isLastIteration {
			t.Fatalf("number of pending channels for alice incorrect. "+
				"expected %v, got %v", expected, aliceNumChans)
		}

		bobStateCorrect := bobNumChans == expected
		if !bobStateCorrect && isLastIteration {
			t.Fatalf("number of pending channels for bob incorrect. "+
				"expected %v, got %v",
				expected, bobNumChans)
		}

		if aliceStateCorrect && bobStateCorrect {
			return
		}

		<-ticker.C
	}
}

// assertNumConnections asserts number current connections between two peers.
func assertNumConnections(ctxt context.Context, t *harnessTest,
	alice, bob *lntest.HarnessNode, expected int) {

	const nPolls = 10

	tick := time.NewTicker(300 * time.Millisecond)
	defer tick.Stop()

	for i := nPolls - 1; i >= 0; i-- {
		select {
		case <-tick.C:
			aNumPeers, err := alice.ListPeers(ctxt, &lnrpc.ListPeersRequest{})
			if err != nil {
				t.Fatalf("unable to fetch alice's node (%v) list peers %v",
					alice.NodeID, err)
			}
			bNumPeers, err := bob.ListPeers(ctxt, &lnrpc.ListPeersRequest{})
			if err != nil {
				t.Fatalf("unable to fetch bob's node (%v) list peers %v",
					bob.NodeID, err)
			}
			if len(aNumPeers.Peers) != expected {
				// Continue polling if this is not the final
				// loop.
				if i > 0 {
					continue
				}
				t.Fatalf("number of peers connected to alice is incorrect: "+
					"expected %v, got %v", expected, len(aNumPeers.Peers))
			}
			if len(bNumPeers.Peers) != expected {
				// Continue polling if this is not the final
				// loop.
				if i > 0 {
					continue
				}
				t.Fatalf("number of peers connected to bob is incorrect: "+
					"expected %v, got %v", expected, len(bNumPeers.Peers))
			}

			// Alice and Bob both have the required number of
			// peers, stop polling and return to caller.
			return
		}
	}
}

// shutdownAndAssert shuts down the given node and asserts that no errors
// occur.
func shutdownAndAssert(net *lntest.NetworkHarness, t *harnessTest,
	node *lntest.HarnessNode) {
	if err := net.ShutdownNode(node); err != nil {
		t.Fatalf("unable to shutdown %v: %v", node.Name(), err)
	}
}

// calcStaticFee calculates appropriate fees for commitment transactions.  This
// function provides a simple way to allow test balance assertions to take fee
// calculations into account.
//
// TODO(bvu): Refactor when dynamic fee estimation is added.
// TODO(conner) remove code duplication
func calcStaticFee(numHTLCs int) btcutil.Amount {
	const (
		commitWeight = btcutil.Amount(724)
		htlcWeight   = 172
		feePerKw     = btcutil.Amount(50 * 1000 / 4)
	)
	return feePerKw * (commitWeight +
		btcutil.Amount(htlcWeight*numHTLCs)) / 1000
}

// completePaymentRequests sends payments from a lightning node to complete all
// payment requests. If the awaitResponse parameter is true, this function
// does not return until all payments successfully complete without errors.
func completePaymentRequests(ctx context.Context, client lnrpc.LightningClient,
	paymentRequests []string, awaitResponse bool) error {

	ctx, cancel := context.WithCancel(ctx)
	defer cancel()

	payStream, err := client.SendPayment(ctx)
	if err != nil {
		return err
	}

	for _, payReq := range paymentRequests {
		sendReq := &lnrpc.SendRequest{PaymentRequest: payReq}
		err := payStream.Send(sendReq)
		if err != nil {
			return err
		}
	}

	if awaitResponse {
		for range paymentRequests {
			resp, err := payStream.Recv()
			if err != nil {
				return err
			}
			if resp.PaymentError != "" {
				return fmt.Errorf("received payment error: %v",
					resp.PaymentError)
			}
		}
	} else {
		// We are not waiting for feedback in the form of a response, but we
		// should still wait long enough for the server to receive and handle
		// the send before cancelling the request.
		time.Sleep(200 * time.Millisecond)
	}

	return nil
}

// makeFakePayHash creates random pre image hash
func makeFakePayHash(t *harnessTest) []byte {
	randBuf := make([]byte, 32)

	if _, err := rand.Read(randBuf); err != nil {
		t.Fatalf("internal error, cannot generate random string: %v", err)
	}

	return randBuf
}

// createPayReqs is a helper method that will create a slice of payment
// requests for the given node.
func createPayReqs(ctx context.Context, node *lntest.HarnessNode,
	paymentAmt btcutil.Amount, numInvoices int) ([]string, [][]byte,
	[]*lnrpc.Invoice, error) {

	payReqs := make([]string, numInvoices)
	rHashes := make([][]byte, numInvoices)
	invoices := make([]*lnrpc.Invoice, numInvoices)
	for i := 0; i < numInvoices; i++ {
		preimage := make([]byte, 32)
		_, err := rand.Read(preimage)
		if err != nil {
			return nil, nil, nil, fmt.Errorf("unable to generate "+
				"preimage: %v", err)
		}
		invoice := &lnrpc.Invoice{
			Memo:      "testing",
			RPreimage: preimage,
			Value:     int64(paymentAmt),
		}
		resp, err := node.AddInvoice(ctx, invoice)
		if err != nil {
			return nil, nil, nil, fmt.Errorf("unable to add "+
				"invoice: %v", err)
		}

		payReqs[i] = resp.PaymentRequest
		rHashes[i] = resp.RHash
		invoices[i] = invoice
	}
	return payReqs, rHashes, invoices, nil
}

// getChanInfo is a helper method for getting channel info for a node's sole
// channel.
func getChanInfo(ctx context.Context, node *lntest.HarnessNode) (
	*lnrpc.Channel, error) {

	req := &lnrpc.ListChannelsRequest{}
	channelInfo, err := node.ListChannels(ctx, req)
	if err != nil {
		return nil, err
	}
	if len(channelInfo.Channels) != 1 {
		return nil, fmt.Errorf("node should only have a single "+
			"channel, instead he has %v", len(channelInfo.Channels))
	}

	return channelInfo.Channels[0], nil
}

const (
	AddrTypeWitnessPubkeyHash = lnrpc.NewAddressRequest_WITNESS_PUBKEY_HASH
	AddrTypeNestedPubkeyHash  = lnrpc.NewAddressRequest_NESTED_PUBKEY_HASH
)

// testOnchainFundRecovery checks lnd's ability to rescan for onchain outputs
// when providing a valid aezeed that owns outputs on the chain. This test
// performs multiple restorations using the same seed and various recovery
// windows to ensure we detect funds properly.
func testOnchainFundRecovery(net *lntest.NetworkHarness, t *harnessTest) {
	ctxb := context.Background()

	// First, create a new node with strong passphrase and grab the mnemonic
	// used for key derivation. This will bring up Carol with an empty
	// wallet, and such that she is synced up.
	password := []byte("The Magic Words are Squeamish Ossifrage")
	carol, mnemonic, err := net.NewNodeWithSeed("Carol", nil, password)
	if err != nil {
		t.Fatalf("unable to create node with seed; %v", err)
	}
	shutdownAndAssert(net, t, carol)

	// Create a closure for testing the recovery of Carol's wallet. This
	// method takes the expected value of Carol's balance when using the
	// given recovery window. Additionally, the caller can specify an action
	// to perform on the restored node before the node is shutdown.
	restoreCheckBalance := func(expAmount int64, recoveryWindow int32,
		fn func(*lntest.HarnessNode)) {

		// Restore Carol, passing in the password, mnemonic, and
		// desired recovery window.
		node, err := net.RestoreNodeWithSeed(
			"Carol", nil, password, mnemonic, recoveryWindow,
		)
		if err != nil {
			t.Fatalf("unable to restore node: %v", err)
		}

		// Query carol for her current wallet balance.
		var currBalance int64
		err = lntest.WaitPredicate(func() bool {
			req := &lnrpc.WalletBalanceRequest{}
			ctxt, _ := context.WithTimeout(ctxb, defaultTimeout)
			resp, err := node.WalletBalance(ctxt, req)
			if err != nil {
				t.Fatalf("unable to query wallet balance: %v",
					err)
			}

			// Verify that Carol's balance matches our expected
			// amount.
			currBalance = resp.ConfirmedBalance
			if expAmount != currBalance {
				return false
			}

			return true
		}, 15*time.Second)
		if err != nil {
			t.Fatalf("expected restored node to have %d satoshis, "+
				"instead has %d satoshis", expAmount,
				currBalance)
		}

		// If the user provided a callback, execute the commands against
		// the restored Carol.
		if fn != nil {
			fn(node)
		}

		// Lastly, shutdown this Carol so we can move on to the next
		// restoration.
		shutdownAndAssert(net, t, node)
	}

	// Create a closure-factory for building closures that can generate and
	// skip a configurable number of addresses, before finally sending coins
	// to a next generated address. The returned closure will apply the same
	// behavior to both default P2WKH and NP2WKH scopes.
	skipAndSend := func(nskip int) func(*lntest.HarnessNode) {
		return func(node *lntest.HarnessNode) {
			newP2WKHAddrReq := &lnrpc.NewAddressRequest{
				Type: AddrTypeWitnessPubkeyHash,
			}

			newNP2WKHAddrReq := &lnrpc.NewAddressRequest{
				Type: AddrTypeNestedPubkeyHash,
			}

			// Generate and skip the number of addresses requested.
			for i := 0; i < nskip; i++ {
				ctxt, _ := context.WithTimeout(ctxb, defaultTimeout)
				_, err = node.NewAddress(ctxt, newP2WKHAddrReq)
				if err != nil {
					t.Fatalf("unable to generate new "+
						"p2wkh address: %v", err)
				}

				ctxt, _ = context.WithTimeout(ctxb, defaultTimeout)
				_, err = node.NewAddress(ctxt, newNP2WKHAddrReq)
				if err != nil {
					t.Fatalf("unable to generate new "+
						"np2wkh address: %v", err)
				}
			}

			// Send one BTC to the next P2WKH address.
			ctxt, _ := context.WithTimeout(ctxb, defaultTimeout)
			err = net.SendCoins(
				ctxt, btcutil.SatoshiPerBitcoin, node,
			)
			if err != nil {
				t.Fatalf("unable to send coins to node: %v",
					err)
			}

			// And another to the next NP2WKH address.
			ctxt, _ = context.WithTimeout(ctxb, defaultTimeout)
			err = net.SendCoinsNP2WKH(
				ctxt, btcutil.SatoshiPerBitcoin, node,
			)
			if err != nil {
				t.Fatalf("unable to send coins to node: %v",
					err)
			}
		}
	}

	// Restore Carol with a recovery window of 0. Since no coins have been
	// sent, her balance should be zero.
	//
	// After, one BTC is sent to both her first external P2WKH and NP2WKH
	// addresses.
	restoreCheckBalance(0, 0, skipAndSend(0))

	// Check that restoring without a look-ahead results in having no funds
	// in the wallet, even though they exist on-chain.
	restoreCheckBalance(0, 0, nil)

	// Now, check that using a look-ahead of 1 recovers the balance from the
	// two transactions above.
	//
	// After, we will generate and skip 9 P2WKH and NP2WKH addresses, and
	// send another BTC to the subsequent 10th address in each derivation
	// path.
	restoreCheckBalance(2*btcutil.SatoshiPerBitcoin, 1, skipAndSend(9))

	// Check that using a recovery window of 9 does not find the two most
	// recent txns.
	restoreCheckBalance(2*btcutil.SatoshiPerBitcoin, 9, nil)

	// Extending our recovery window to 10 should find the most recent
	// transactions, leaving the wallet with 4 BTC total.
	//
	// After, we will skip 19 more addrs, sending to the 20th address past
	// our last found address, and repeat the same checks.
	restoreCheckBalance(4*btcutil.SatoshiPerBitcoin, 10, skipAndSend(19))

	// Check that recovering with a recovery window of 19 fails to find the
	// most recent transactions.
	restoreCheckBalance(4*btcutil.SatoshiPerBitcoin, 19, nil)

	// Ensure that using a recovery window of 20 succeeds.
	restoreCheckBalance(6*btcutil.SatoshiPerBitcoin, 20, nil)
}

// testBasicChannelFunding performs a test exercising expected behavior from a
// basic funding workflow. The test creates a new channel between Alice and
// Bob, then immediately closes the channel after asserting some expected post
// conditions. Finally, the chain itself is checked to ensure the closing
// transaction was mined.
func testBasicChannelFunding(net *lntest.NetworkHarness, t *harnessTest) {
	ctxb := context.Background()

	chanAmt := maxBtcFundingAmount
	pushAmt := btcutil.Amount(100000)

	// First establish a channel with a capacity of 0.5 BTC between Alice
	// and Bob with Alice pushing 100k satoshis to Bob's side during
	// funding. This function will block until the channel itself is fully
	// open or an error occurs in the funding process. A series of
	// assertions will be executed to ensure the funding process completed
	// successfully.
	ctxt, _ := context.WithTimeout(ctxb, channelOpenTimeout)
	chanPoint := openChannelAndAssert(
		ctxt, t, net, net.Alice, net.Bob,
		lntest.OpenChannelParams{
			Amt:     chanAmt,
			PushAmt: pushAmt,
		},
	)

	ctxt, _ = context.WithTimeout(ctxb, defaultTimeout)
	err := net.Alice.WaitForNetworkChannelOpen(ctxt, chanPoint)
	if err != nil {
		t.Fatalf("alice didn't report channel: %v", err)
	}
	err = net.Bob.WaitForNetworkChannelOpen(ctxt, chanPoint)
	if err != nil {
		t.Fatalf("bob didn't report channel: %v", err)
	}

	// With the channel open, ensure that the amount specified above has
	// properly been pushed to Bob.
	balReq := &lnrpc.ChannelBalanceRequest{}
	aliceBal, err := net.Alice.ChannelBalance(ctxb, balReq)
	if err != nil {
		t.Fatalf("unable to get alice's balance: %v", err)
	}
	bobBal, err := net.Bob.ChannelBalance(ctxb, balReq)
	if err != nil {
		t.Fatalf("unable to get bobs's balance: %v", err)
	}
	if aliceBal.Balance != int64(chanAmt-pushAmt-calcStaticFee(0)) {
		t.Fatalf("alice's balance is incorrect: expected %v got %v",
			chanAmt-pushAmt-calcStaticFee(0), aliceBal)
	}
	if bobBal.Balance != int64(pushAmt) {
		t.Fatalf("bob's balance is incorrect: expected %v got %v",
			pushAmt, bobBal.Balance)
	}

	// Finally, immediately close the channel. This function will also
	// block until the channel is closed and will additionally assert the
	// relevant channel closing post conditions.
	ctxt, _ = context.WithTimeout(ctxb, channelCloseTimeout)
	closeChannelAndAssert(ctxt, t, net, net.Alice, chanPoint, false)
}

// testUnconfirmedChannelFunding tests that unconfirmed outputs that pay to us
// can be used to fund channels.
func testUnconfirmedChannelFunding(net *lntest.NetworkHarness, t *harnessTest) {
	const (
		chanAmt = maxBtcFundingAmount
		pushAmt = btcutil.Amount(100000)
	)

	ctxb := context.Background()

	// We'll start off by creating a node for Carol.
	carol, err := net.NewNode("Carol", nil)
	if err != nil {
		t.Fatalf("unable to create carol's node: %v", err)
	}
	defer shutdownAndAssert(net, t, carol)

	// We'll send her some funds that should not confirm.
	ctxt, _ := context.WithTimeout(ctxb, defaultTimeout)
	err = net.SendCoinsUnconfirmed(ctxt, 2*chanAmt, carol)
	if err != nil {
		t.Fatalf("unable to send coins to carol: %v", err)
	}

	// Now, we'll connect her to Alice so that they can open a channel
	// together. The funding flow should select Carol's unconfirmed output
	// as she doesn't have any other funds since it's a new node.
	ctxt, _ = context.WithTimeout(ctxb, defaultTimeout)
	if err := net.ConnectNodes(ctxt, carol, net.Alice); err != nil {
		t.Fatalf("unable to connect dave to alice: %v", err)
	}
	ctxt, _ = context.WithTimeout(ctxb, channelOpenTimeout)
	chanOpenUpdate, err := net.OpenChannel(
		ctxt, carol, net.Alice,
		lntest.OpenChannelParams{
			Amt:              chanAmt,
			PushAmt:          pushAmt,
			SpendUnconfirmed: true,
		},
	)
	if err != nil {
		t.Fatalf("unable to open channel between carol and alice: %v",
			err)
	}

	// Confirm the channel and wait for it to be recognized by both parties.
	mineBlocks(t, net, 6)
	ctxt, _ = context.WithTimeout(ctxb, defaultTimeout)
	chanPoint, err := net.WaitForChannelOpen(ctxt, chanOpenUpdate)
	if err != nil {
		t.Fatalf("error while waiting for channel open: %v", err)
	}

	// With the channel open, we'll check the balances on each side of the
	// channel as a sanity check to ensure things worked out as intended.
	balReq := &lnrpc.ChannelBalanceRequest{}
	ctxt, _ = context.WithTimeout(ctxb, defaultTimeout)
	carolBal, err := carol.ChannelBalance(ctxt, balReq)
	if err != nil {
		t.Fatalf("unable to get carol's balance: %v", err)
	}
	ctxt, _ = context.WithTimeout(ctxb, defaultTimeout)
	aliceBal, err := net.Alice.ChannelBalance(ctxt, balReq)
	if err != nil {
		t.Fatalf("unable to get alice's balance: %v", err)
	}
	if carolBal.Balance != int64(chanAmt-pushAmt-calcStaticFee(0)) {
		t.Fatalf("carol's balance is incorrect: expected %v got %v",
			chanAmt-pushAmt-calcStaticFee(0), carolBal)
	}
	if aliceBal.Balance != int64(pushAmt) {
		t.Fatalf("alice's balance is incorrect: expected %v got %v",
			pushAmt, aliceBal.Balance)
	}

	// Now that we're done with the test, the channel can be closed.
	ctxt, _ = context.WithTimeout(ctxb, channelCloseTimeout)
	closeChannelAndAssert(ctxt, t, net, carol, chanPoint, false)
}

// txStr returns the string representation of the channel's funding transaction.
func txStr(chanPoint *lnrpc.ChannelPoint) string {
	txidHash, err := getChanPointFundingTxid(chanPoint)
	if err != nil {
		return ""
	}
	fundingTxID, err := chainhash.NewHash(txidHash)
	if err != nil {
		return ""
	}
	cp := wire.OutPoint{
		Hash:  *fundingTxID,
		Index: chanPoint.OutputIndex,
	}
	return cp.String()
}

// expectedChanUpdate houses params we expect a ChannelUpdate to advertise.
type expectedChanUpdate struct {
	advertisingNode string
	expectedPolicy  *lnrpc.RoutingPolicy
	chanPoint       *lnrpc.ChannelPoint
}

// waitForChannelUpdate waits for a node to receive the expected channel
// updates.
func waitForChannelUpdate(t *harnessTest, subscription graphSubscription,
	expUpdates []expectedChanUpdate) {

	// Create an array indicating which expected channel updates we have
	// received.
	found := make([]bool, len(expUpdates))
out:
	for {
		select {
		case graphUpdate := <-subscription.updateChan:
			for _, update := range graphUpdate.ChannelUpdates {

				// For each expected update, check if it matches
				// the update we just received.
				for i, exp := range expUpdates {
					fundingTxStr := txStr(update.ChanPoint)
					if fundingTxStr != txStr(exp.chanPoint) {
						continue
					}

					if update.AdvertisingNode !=
						exp.advertisingNode {
						continue
					}

					err := checkChannelPolicy(
						update.RoutingPolicy,
						exp.expectedPolicy,
					)
					if err != nil {
						continue
					}

					// We got a policy update that matched
					// the values and channel point of what
					// we expected, mark it as found.
					found[i] = true

					// If we have no more channel updates
					// we are waiting for, break out of the
					// loop.
					rem := 0
					for _, f := range found {
						if !f {
							rem++
						}
					}

					if rem == 0 {
						break out
					}

					// Since we found a match among the
					// expected updates, break out of the
					// inner loop.
					break
				}
			}
		case err := <-subscription.errChan:
			t.Fatalf("unable to recv graph update: %v", err)
		case <-time.After(20 * time.Second):
			t.Fatalf("did not receive channel update")
		}
	}
}

// assertChannelPolicy asserts that the passed node's known channel policy for
// the passed chanPoint is consistent with the expected policy values.
func assertChannelPolicy(t *harnessTest, node *lntest.HarnessNode,
	advertisingNode string, expectedPolicy *lnrpc.RoutingPolicy,
	chanPoints ...*lnrpc.ChannelPoint) {

	ctxb := context.Background()

	descReq := &lnrpc.ChannelGraphRequest{
		IncludeUnannounced: true,
	}
	ctxt, _ := context.WithTimeout(ctxb, defaultTimeout)
	chanGraph, err := node.DescribeGraph(ctxt, descReq)
	if err != nil {
		t.Fatalf("unable to query for alice's graph: %v", err)
	}

out:
	for _, chanPoint := range chanPoints {
		for _, e := range chanGraph.Edges {
			if e.ChanPoint != txStr(chanPoint) {
				continue
			}

			var err error
			if e.Node1Pub == advertisingNode {
				err = checkChannelPolicy(
					e.Node1Policy, expectedPolicy,
				)
			} else {
				err = checkChannelPolicy(
					e.Node2Policy, expectedPolicy,
				)
			}
			if err != nil {
				t.Fatalf(err.Error())
			}

			continue out
		}

		// If we've iterated over all the known edges and we weren't
		// able to find this specific one, then we'll fail.
		t.Fatalf("did not find edge %v", txStr(chanPoint))
	}
}

// checkChannelPolicy checks that the policy matches the expected one.
func checkChannelPolicy(policy, expectedPolicy *lnrpc.RoutingPolicy) error {
	if policy.FeeBaseMsat != expectedPolicy.FeeBaseMsat {
		return fmt.Errorf("expected base fee %v, got %v",
			expectedPolicy.FeeBaseMsat, policy.FeeBaseMsat)
	}
	if policy.FeeRateMilliMsat != expectedPolicy.FeeRateMilliMsat {
		return fmt.Errorf("expected fee rate %v, got %v",
			expectedPolicy.FeeRateMilliMsat,
			policy.FeeRateMilliMsat)
	}
	if policy.TimeLockDelta != expectedPolicy.TimeLockDelta {
		return fmt.Errorf("expected time lock delta %v, got %v",
			expectedPolicy.TimeLockDelta,
			policy.TimeLockDelta)
	}
	if policy.MinHtlc != expectedPolicy.MinHtlc {
		return fmt.Errorf("expected min htlc %v, got %v",
			expectedPolicy.MinHtlc, policy.MinHtlc)
	}
	if policy.Disabled != expectedPolicy.Disabled {
		return errors.New("edge should be disabled but isn't")
	}

	return nil
}

// testUpdateChannelPolicy tests that policy updates made to a channel
// gets propagated to other nodes in the network.
func testUpdateChannelPolicy(net *lntest.NetworkHarness, t *harnessTest) {
	ctxb := context.Background()

	const (
		defaultFeeBase       = 1000
		defaultFeeRate       = 1
		defaultTimeLockDelta = 144
		defaultMinHtlc       = 1000
	)

	// Launch notification clients for all nodes, such that we can
	// get notified when they discover new channels and updates in the
	// graph.
	aliceSub := subscribeGraphNotifications(t, ctxb, net.Alice)
	defer close(aliceSub.quit)
	bobSub := subscribeGraphNotifications(t, ctxb, net.Bob)
	defer close(bobSub.quit)

	chanAmt := maxBtcFundingAmount
	pushAmt := chanAmt / 2

	// Create a channel Alice->Bob.
	ctxt, _ := context.WithTimeout(ctxb, channelOpenTimeout)
	chanPoint := openChannelAndAssert(
		ctxt, t, net, net.Alice, net.Bob,
		lntest.OpenChannelParams{
			Amt:     chanAmt,
			PushAmt: pushAmt,
		},
	)

	// We add all the nodes' update channels to a slice, such that we can
	// make sure they all receive the expected updates.
	graphSubs := []graphSubscription{aliceSub, bobSub}
	nodes := []*lntest.HarnessNode{net.Alice, net.Bob}

	// Alice and Bob should see each other's ChannelUpdates, advertising the
	// default routing policies.
	expectedPolicy := &lnrpc.RoutingPolicy{
		FeeBaseMsat:      defaultFeeBase,
		FeeRateMilliMsat: defaultFeeRate,
		TimeLockDelta:    defaultTimeLockDelta,
		MinHtlc:          defaultMinHtlc,
	}

	for _, graphSub := range graphSubs {
		waitForChannelUpdate(
			t, graphSub,
			[]expectedChanUpdate{
				{net.Alice.PubKeyStr, expectedPolicy, chanPoint},
				{net.Bob.PubKeyStr, expectedPolicy, chanPoint},
			},
		)
	}

	// They should now know about the default policies.
	for _, node := range nodes {
		assertChannelPolicy(
			t, node, net.Alice.PubKeyStr, expectedPolicy, chanPoint,
		)
		assertChannelPolicy(
			t, node, net.Bob.PubKeyStr, expectedPolicy, chanPoint,
		)
	}

	ctxt, _ = context.WithTimeout(ctxb, defaultTimeout)
	err := net.Alice.WaitForNetworkChannelOpen(ctxt, chanPoint)
	if err != nil {
		t.Fatalf("alice didn't report channel: %v", err)
	}
	err = net.Bob.WaitForNetworkChannelOpen(ctxt, chanPoint)
	if err != nil {
		t.Fatalf("bob didn't report channel: %v", err)
	}

	// Create Carol and a new channel Bob->Carol.
	carol, err := net.NewNode("Carol", nil)
	if err != nil {
		t.Fatalf("unable to create new nodes: %v", err)
	}

	// Clean up carol's node when the test finishes.
	defer shutdownAndAssert(net, t, carol)

	carolSub := subscribeGraphNotifications(t, ctxb, carol)
	defer close(carolSub.quit)

	graphSubs = append(graphSubs, carolSub)
	nodes = append(nodes, carol)

	// Send some coins to Carol that can be used for channel funding.
	ctxt, _ = context.WithTimeout(ctxb, defaultTimeout)
	err = net.SendCoins(ctxt, btcutil.SatoshiPerBitcoin, carol)
	if err != nil {
		t.Fatalf("unable to send coins to carol: %v", err)
	}

	if err := net.ConnectNodes(ctxb, carol, net.Bob); err != nil {
		t.Fatalf("unable to connect dave to alice: %v", err)
	}

	// Open the channel Carol->Bob with a custom min_htlc value set. Since
	// Carol is opening the channel, she will require Bob to not forward
	// HTLCs smaller than this value, and hence he should advertise it as
	// part of his ChannelUpdate.
	const customMinHtlc = 5000
	ctxt, _ = context.WithTimeout(ctxb, channelOpenTimeout)
	chanPoint2 := openChannelAndAssert(
		ctxt, t, net, carol, net.Bob,
		lntest.OpenChannelParams{
			Amt:     chanAmt,
			PushAmt: pushAmt,
			MinHtlc: customMinHtlc,
		},
	)

	expectedPolicyBob := &lnrpc.RoutingPolicy{
		FeeBaseMsat:      defaultFeeBase,
		FeeRateMilliMsat: defaultFeeRate,
		TimeLockDelta:    defaultTimeLockDelta,
		MinHtlc:          customMinHtlc,
	}

	expectedPolicyCarol := &lnrpc.RoutingPolicy{
		FeeBaseMsat:      defaultFeeBase,
		FeeRateMilliMsat: defaultFeeRate,
		TimeLockDelta:    defaultTimeLockDelta,
		MinHtlc:          defaultMinHtlc,
	}

	for _, graphSub := range graphSubs {
		waitForChannelUpdate(
			t, graphSub,
			[]expectedChanUpdate{
				{net.Bob.PubKeyStr, expectedPolicyBob, chanPoint2},
				{carol.PubKeyStr, expectedPolicyCarol, chanPoint2},
			},
		)
	}

	// Check that all nodes now know about the updated policies.
	for _, node := range nodes {
		assertChannelPolicy(
			t, node, net.Bob.PubKeyStr, expectedPolicyBob,
			chanPoint2,
		)
		assertChannelPolicy(
			t, node, carol.PubKeyStr, expectedPolicyCarol,
			chanPoint2,
		)
	}

	ctxt, _ = context.WithTimeout(ctxb, defaultTimeout)
	err = net.Alice.WaitForNetworkChannelOpen(ctxt, chanPoint2)
	if err != nil {
		t.Fatalf("alice didn't report channel: %v", err)
	}
	ctxt, _ = context.WithTimeout(ctxb, defaultTimeout)
	err = net.Bob.WaitForNetworkChannelOpen(ctxt, chanPoint2)
	if err != nil {
		t.Fatalf("bob didn't report channel: %v", err)
	}
	ctxt, _ = context.WithTimeout(ctxb, defaultTimeout)
	err = carol.WaitForNetworkChannelOpen(ctxt, chanPoint2)
	if err != nil {
		t.Fatalf("carol didn't report channel: %v", err)
	}

	// First we'll try to send a payment from Alice to Carol with an amount
	// less than the min_htlc value required by Carol. This payment should
	// fail, as the channel Bob->Carol cannot carry HTLCs this small.
	payAmt := btcutil.Amount(4)
	invoice := &lnrpc.Invoice{
		Memo:  "testing",
		Value: int64(payAmt),
	}
	resp, err := carol.AddInvoice(ctxb, invoice)
	if err != nil {
		t.Fatalf("unable to add invoice: %v", err)
	}

	ctxt, _ = context.WithTimeout(ctxb, defaultTimeout)
	err = completePaymentRequests(
		ctxt, net.Alice, []string{resp.PaymentRequest}, true,
	)

	// Alice knows about the channel policy of Carol and should therefore
	// not be able to find a path during routing.
	if err == nil ||
		!strings.Contains(err.Error(), "unable to find a path") {
		t.Fatalf("expected payment to fail, instead got %v", err)
	}

	// Now we try to send a payment over the channel with a value too low
	// to be accepted. First we query for a route to route a payment of
	// 5000 mSAT, as this is accepted.
	payAmt = btcutil.Amount(5)
	routesReq := &lnrpc.QueryRoutesRequest{
		PubKey:         carol.PubKeyStr,
		Amt:            int64(payAmt),
		NumRoutes:      1,
		FinalCltvDelta: 144,
	}

	ctxt, _ = context.WithTimeout(ctxb, defaultTimeout)
	routes, err := net.Alice.QueryRoutes(ctxt, routesReq)
	if err != nil {
		t.Fatalf("unable to get route: %v", err)
	}

	if len(routes.Routes) != 1 {
		t.Fatalf("expected to find 1 route, got %v", len(routes.Routes))
	}

	// We change the route to carry a payment of 4000 mSAT instead of 5000
	// mSAT.
	payAmt = btcutil.Amount(4)
	amtSat := int64(payAmt)
	amtMSat := int64(lnwire.NewMSatFromSatoshis(payAmt))
	routes.Routes[0].Hops[0].AmtToForward = amtSat
	routes.Routes[0].Hops[0].AmtToForwardMsat = amtMSat
	routes.Routes[0].Hops[1].AmtToForward = amtSat
	routes.Routes[0].Hops[1].AmtToForwardMsat = amtMSat

	// Send the payment with the modified value.
	ctxt, _ = context.WithTimeout(ctxb, defaultTimeout)
	alicePayStream, err := net.Alice.SendToRoute(ctxt)
	if err != nil {
		t.Fatalf("unable to create payment stream for alice: %v", err)
	}
	sendReq := &lnrpc.SendToRouteRequest{
		PaymentHash: resp.RHash,
		Routes:      routes.Routes,
	}

	err = alicePayStream.Send(sendReq)
	if err != nil {
		t.Fatalf("unable to send payment: %v", err)
	}

	// We expect this payment to fail, and that the min_htlc value is
	// communicated back to us, since the attempted HTLC value was too low.
	sendResp, err := alicePayStream.Recv()
	if err != nil {
		t.Fatalf("unable to send payment: %v", err)
	}

	// Expected as part of the error message.
	substrs := []string{
		"AmountBelowMinimum",
		"HtlcMinimumMsat: (lnwire.MilliSatoshi) 5000 mSAT",
	}
	for _, s := range substrs {
		if !strings.Contains(sendResp.PaymentError, s) {
			t.Fatalf("expected error to contain \"%v\", instead "+
				"got %v", s, sendResp.PaymentError)
		}
	}

	// Make sure sending using the original value succeeds.
	payAmt = btcutil.Amount(5)
	amtSat = int64(payAmt)
	amtMSat = int64(lnwire.NewMSatFromSatoshis(payAmt))
	routes.Routes[0].Hops[0].AmtToForward = amtSat
	routes.Routes[0].Hops[0].AmtToForwardMsat = amtMSat
	routes.Routes[0].Hops[1].AmtToForward = amtSat
	routes.Routes[0].Hops[1].AmtToForwardMsat = amtMSat

	sendReq = &lnrpc.SendToRouteRequest{
		PaymentHash: resp.RHash,
		Routes:      routes.Routes,
	}

	err = alicePayStream.Send(sendReq)
	if err != nil {
		t.Fatalf("unable to send payment: %v", err)
	}

	sendResp, err = alicePayStream.Recv()
	if err != nil {
		t.Fatalf("unable to send payment: %v", err)
	}

	if sendResp.PaymentError != "" {
		t.Fatalf("expected payment to succeed, instead got %v",
			sendResp.PaymentError)
	}

	// With our little cluster set up, we'll update the fees for the
	// channel Bob side of the Alice->Bob channel, and make sure all nodes
	// learn about it.
	baseFee := int64(1500)
	feeRate := int64(12)
	timeLockDelta := uint32(66)

	expectedPolicy = &lnrpc.RoutingPolicy{
		FeeBaseMsat:      baseFee,
		FeeRateMilliMsat: testFeeBase * feeRate,
		TimeLockDelta:    timeLockDelta,
		MinHtlc:          defaultMinHtlc,
	}

	req := &lnrpc.PolicyUpdateRequest{
		BaseFeeMsat:   baseFee,
		FeeRate:       float64(feeRate),
		TimeLockDelta: timeLockDelta,
		Scope: &lnrpc.PolicyUpdateRequest_ChanPoint{
			ChanPoint: chanPoint,
		},
	}

	if _, err := net.Bob.UpdateChannelPolicy(ctxb, req); err != nil {
		t.Fatalf("unable to get alice's balance: %v", err)
	}

	// Wait for all nodes to have seen the policy update done by Bob.
	for _, graphSub := range graphSubs {
		waitForChannelUpdate(
			t, graphSub,
			[]expectedChanUpdate{
				{net.Bob.PubKeyStr, expectedPolicy, chanPoint},
			},
		)
	}

	// Check that all nodes now know about Bob's updated policy.
	for _, node := range nodes {
		assertChannelPolicy(
			t, node, net.Bob.PubKeyStr, expectedPolicy, chanPoint,
		)
	}

	// Now that all nodes have received the new channel update, we'll try
	// to send a payment from Alice to Carol to ensure that Alice has
	// internalized this fee update. This shouldn't affect the route that
	// Alice takes though: we updated the Alice -> Bob channel and she
	// doesn't pay for transit over that channel as it's direct.
	// Note that the payment amount is >= the min_htlc value for the
	// channel Bob->Carol, so it should successfully be forwarded.
	payAmt = btcutil.Amount(5)
	invoice = &lnrpc.Invoice{
		Memo:  "testing",
		Value: int64(payAmt),
	}
	resp, err = carol.AddInvoice(ctxb, invoice)
	if err != nil {
		t.Fatalf("unable to add invoice: %v", err)
	}

	ctxt, _ = context.WithTimeout(ctxb, defaultTimeout)
	err = completePaymentRequests(
		ctxt, net.Alice, []string{resp.PaymentRequest}, true,
	)
	if err != nil {
		t.Fatalf("unable to send payment: %v", err)
	}

	// We'll now open a channel from Alice directly to Carol.
	if err := net.ConnectNodes(ctxb, net.Alice, carol); err != nil {
		t.Fatalf("unable to connect dave to alice: %v", err)
	}
	ctxt, _ = context.WithTimeout(ctxb, channelOpenTimeout)
	chanPoint3 := openChannelAndAssert(
		ctxt, t, net, net.Alice, carol,
		lntest.OpenChannelParams{
			Amt:     chanAmt,
			PushAmt: pushAmt,
		},
	)

	ctxt, _ = context.WithTimeout(ctxb, defaultTimeout)
	err = net.Alice.WaitForNetworkChannelOpen(ctxt, chanPoint3)
	if err != nil {
		t.Fatalf("alice didn't report channel: %v", err)
	}
	ctxt, _ = context.WithTimeout(ctxb, defaultTimeout)
	err = carol.WaitForNetworkChannelOpen(ctxt, chanPoint3)
	if err != nil {
		t.Fatalf("bob didn't report channel: %v", err)
	}

	// Make a global update, and check that both channels' new policies get
	// propagated.
	baseFee = int64(800)
	feeRate = int64(123)
	timeLockDelta = uint32(22)

	expectedPolicy.FeeBaseMsat = baseFee
	expectedPolicy.FeeRateMilliMsat = testFeeBase * feeRate
	expectedPolicy.TimeLockDelta = timeLockDelta

	req = &lnrpc.PolicyUpdateRequest{
		BaseFeeMsat:   baseFee,
		FeeRate:       float64(feeRate),
		TimeLockDelta: timeLockDelta,
	}
	req.Scope = &lnrpc.PolicyUpdateRequest_Global{}

	_, err = net.Alice.UpdateChannelPolicy(ctxb, req)
	if err != nil {
		t.Fatalf("unable to get alice's balance: %v", err)
	}

	// Wait for all nodes to have seen the policy updates for both of
	// Alice's channels.
	for _, graphSub := range graphSubs {
		waitForChannelUpdate(
			t, graphSub,
			[]expectedChanUpdate{
				{net.Alice.PubKeyStr, expectedPolicy, chanPoint},
				{net.Alice.PubKeyStr, expectedPolicy, chanPoint3},
			},
		)
	}

	// And finally check that all nodes remembers the policy update they
	// received.
	for _, node := range nodes {
		assertChannelPolicy(
			t, node, net.Alice.PubKeyStr, expectedPolicy,
			chanPoint, chanPoint3,
		)
	}

	// Close the channels.
	ctxt, _ = context.WithTimeout(ctxb, channelCloseTimeout)
	closeChannelAndAssert(ctxt, t, net, net.Alice, chanPoint, false)
	ctxt, _ = context.WithTimeout(ctxb, channelCloseTimeout)
	closeChannelAndAssert(ctxt, t, net, net.Bob, chanPoint2, false)
	ctxt, _ = context.WithTimeout(ctxb, channelCloseTimeout)
	closeChannelAndAssert(ctxt, t, net, net.Alice, chanPoint3, false)
}

// testOpenChannelAfterReorg tests that in the case where we have an open
// channel where the funding tx gets reorged out, the channel will no
// longer be present in the node's routing table.
func testOpenChannelAfterReorg(net *lntest.NetworkHarness, t *harnessTest) {
	ctxb := context.Background()

	// Set up a new miner that we can use to cause a reorg.
	args := []string{"--rejectnonstd", "--txindex"}
	miner, err := rpctest.New(harnessNetParams,
		&rpcclient.NotificationHandlers{}, args)
	if err != nil {
		t.Fatalf("unable to create mining node: %v", err)
	}
	if err := miner.SetUp(true, 50); err != nil {
		t.Fatalf("unable to set up mining node: %v", err)
	}
	defer miner.TearDown()

	if err := miner.Node.NotifyNewTransactions(false); err != nil {
		t.Fatalf("unable to request transaction notifications: %v", err)
	}

	// We start by connecting the new miner to our original miner,
	// such that it will sync to our original chain.
	if err := rpctest.ConnectNode(net.Miner, miner); err != nil {
		t.Fatalf("unable to connect harnesses: %v", err)
	}
	nodeSlice := []*rpctest.Harness{net.Miner, miner}
	if err := rpctest.JoinNodes(nodeSlice, rpctest.Blocks); err != nil {
		t.Fatalf("unable to join node on blocks: %v", err)
	}

	// The two should be on the same blockheight.
	_, newNodeHeight, err := miner.Node.GetBestBlock()
	if err != nil {
		t.Fatalf("unable to get current blockheight %v", err)
	}

	_, orgNodeHeight, err := net.Miner.Node.GetBestBlock()
	if err != nil {
		t.Fatalf("unable to get current blockheight %v", err)
	}

	if newNodeHeight != orgNodeHeight {
		t.Fatalf("expected new miner(%d) and original miner(%d) to "+
			"be on the same height", newNodeHeight, orgNodeHeight)
	}

	// We disconnect the two nodes, such that we can start mining on them
	// individually without the other one learning about the new blocks.
	err = net.Miner.Node.AddNode(miner.P2PAddress(), rpcclient.ANRemove)
	if err != nil {
		t.Fatalf("unable to remove node: %v", err)
	}

	// Create a new channel that requires 1 confs before it's considered
	// open, then broadcast the funding transaction
	chanAmt := maxBtcFundingAmount
	pushAmt := btcutil.Amount(0)
	ctxt, _ := context.WithTimeout(ctxb, channelOpenTimeout)
	pendingUpdate, err := net.OpenPendingChannel(ctxt, net.Alice, net.Bob,
		chanAmt, pushAmt)
	if err != nil {
		t.Fatalf("unable to open channel: %v", err)
	}

	// At this point, the channel's funding transaction will have been
	// broadcast, but not confirmed, and the channel should be pending.
	ctxt, _ = context.WithTimeout(ctxb, defaultTimeout)
	assertNumOpenChannelsPending(ctxt, t, net.Alice, net.Bob, 1)

	fundingTxID, err := chainhash.NewHash(pendingUpdate.Txid)
	if err != nil {
		t.Fatalf("unable to convert funding txid into chainhash.Hash:"+
			" %v", err)
	}

	// We now cause a fork, by letting our original miner mine 10 blocks,
	// and our new miner mine 15. This will also confirm our pending
	// channel, which should be considered open.
	block := mineBlocks(t, net, 10)[0]
	assertTxInBlock(t, block, fundingTxID)
	miner.Node.Generate(15)

	// Ensure the chain lengths are what we expect.
	_, newNodeHeight, err = miner.Node.GetBestBlock()
	if err != nil {
		t.Fatalf("unable to get current blockheight %v", err)
	}

	_, orgNodeHeight, err = net.Miner.Node.GetBestBlock()
	if err != nil {
		t.Fatalf("unable to get current blockheight %v", err)
	}

	if newNodeHeight != orgNodeHeight+5 {
		t.Fatalf("expected new miner(%d) to be 5 blocks ahead of "+
			"original miner(%d)", newNodeHeight, orgNodeHeight)
	}

	chanPoint := &lnrpc.ChannelPoint{
		FundingTxid: &lnrpc.ChannelPoint_FundingTxidBytes{
			FundingTxidBytes: pendingUpdate.Txid,
		},
		OutputIndex: pendingUpdate.OutputIndex,
	}

	// Ensure channel is no longer pending.
	assertNumOpenChannelsPending(ctxt, t, net.Alice, net.Bob, 0)

	// Wait for Alice and Bob to recognize and advertise the new channel
	// generated above.
	ctxt, _ = context.WithTimeout(ctxb, defaultTimeout)
	err = net.Alice.WaitForNetworkChannelOpen(ctxt, chanPoint)
	if err != nil {
		t.Fatalf("alice didn't advertise channel before "+
			"timeout: %v", err)
	}
	ctxt, _ = context.WithTimeout(ctxb, defaultTimeout)
	err = net.Bob.WaitForNetworkChannelOpen(ctxt, chanPoint)
	if err != nil {
		t.Fatalf("bob didn't advertise channel before "+
			"timeout: %v", err)
	}

	// Alice should now have 1 edge in her graph.
	req := &lnrpc.ChannelGraphRequest{
		IncludeUnannounced: true,
	}
	chanGraph, err := net.Alice.DescribeGraph(ctxb, req)
	if err != nil {
		t.Fatalf("unable to query for alice's routing table: %v", err)
	}

	numEdges := len(chanGraph.Edges)
	if numEdges != 1 {
		t.Fatalf("expected to find one edge in the graph, found %d",
			numEdges)
	}

	// Connecting the two miners should now cause our original one to sync
	// to the new, and longer chain.
	if err := rpctest.ConnectNode(net.Miner, miner); err != nil {
		t.Fatalf("unable to connect harnesses: %v", err)
	}

	if err := rpctest.JoinNodes(nodeSlice, rpctest.Blocks); err != nil {
		t.Fatalf("unable to join node on blocks: %v", err)
	}

	// Once again they should be on the same chain.
	_, newNodeHeight, err = miner.Node.GetBestBlock()
	if err != nil {
		t.Fatalf("unable to get current blockheight %v", err)
	}

	_, orgNodeHeight, err = net.Miner.Node.GetBestBlock()
	if err != nil {
		t.Fatalf("unable to get current blockheight %v", err)
	}

	if newNodeHeight != orgNodeHeight {
		t.Fatalf("expected new miner(%d) and original miner(%d) to "+
			"be on the same height", newNodeHeight, orgNodeHeight)
	}

	time.Sleep(time.Second * 2)

	// Since the fundingtx was reorged out, Alice should now have no edges
	// in her graph.
	req = &lnrpc.ChannelGraphRequest{
		IncludeUnannounced: true,
	}
	chanGraph, err = net.Alice.DescribeGraph(ctxb, req)
	if err != nil {
		t.Fatalf("unable to query for alice's routing table: %v", err)
	}

	numEdges = len(chanGraph.Edges)
	if numEdges != 0 {
		t.Fatalf("expected to find no edge in the graph, found %d",
			numEdges)
	}

	// Cleanup by mining the funding tx again, then closing the channel.
	_, err = waitForTxInMempool(net.Miner.Node, minerMempoolTimeout)
	if err != nil {
		t.Fatalf("failed to find funding tx in mempool: %v", err)
	}

	block = mineBlocks(t, net, 1)[0]
	assertTxInBlock(t, block, fundingTxID)

	ctxt, _ = context.WithTimeout(ctxb, channelCloseTimeout)
	closeChannelAndAssert(ctxt, t, net, net.Alice, chanPoint, false)
}

// testDisconnectingTargetPeer performs a test which
// disconnects Alice-peer from Bob-peer and then re-connects them again
func testDisconnectingTargetPeer(net *lntest.NetworkHarness, t *harnessTest) {

	ctxb := context.Background()

	// Check existing connection.
	assertNumConnections(ctxb, t, net.Alice, net.Bob, 1)

	chanAmt := maxBtcFundingAmount
	pushAmt := btcutil.Amount(0)

	// Create a new channel that requires 1 confs before it's considered
	// open, then broadcast the funding transaction
	const numConfs = 1
	ctxt, _ := context.WithTimeout(ctxb, channelOpenTimeout)
	pendingUpdate, err := net.OpenPendingChannel(ctxt, net.Alice, net.Bob,
		chanAmt, pushAmt)
	if err != nil {
		t.Fatalf("unable to open channel: %v", err)
	}

	// At this point, the channel's funding transaction will have
	// been broadcast, but not confirmed. Alice and Bob's nodes
	// should reflect this when queried via RPC.
	ctxt, _ = context.WithTimeout(ctxb, defaultTimeout)
	assertNumOpenChannelsPending(ctxt, t, net.Alice, net.Bob, 1)

	// Disconnect Alice-peer from Bob-peer and get error
	// causes by one pending channel with detach node is existing.
	if err := net.DisconnectNodes(ctxt, net.Alice, net.Bob); err == nil {
		t.Fatalf("Bob's peer was disconnected from Alice's"+
			" while one pending channel is existing: err %v", err)
	}

	time.Sleep(time.Millisecond * 300)

	// Check existing connection.
	assertNumConnections(ctxb, t, net.Alice, net.Bob, 1)

	fundingTxID, err := chainhash.NewHash(pendingUpdate.Txid)
	if err != nil {
		t.Fatalf("unable to convert funding txid into chainhash.Hash:"+
			" %v", err)
	}

	// Mine a block, then wait for Alice's node to notify us that the
	// channel has been opened. The funding transaction should be found
	// within the newly mined block.
	block := mineBlocks(t, net, numConfs)[0]
	assertTxInBlock(t, block, fundingTxID)

	// At this point, the channel should be fully opened and there should
	// be no pending channels remaining for either node.
	time.Sleep(time.Millisecond * 300)
	ctxt, _ = context.WithTimeout(ctxb, defaultTimeout)

	assertNumOpenChannelsPending(ctxt, t, net.Alice, net.Bob, 0)

	// The channel should be listed in the peer information returned by
	// both peers.
	outPoint := wire.OutPoint{
		Hash:  *fundingTxID,
		Index: pendingUpdate.OutputIndex,
	}

	// Check both nodes to ensure that the channel is ready for operation.
	ctxt, _ = context.WithTimeout(ctxb, defaultTimeout)
	if err := net.AssertChannelExists(ctxt, net.Alice, &outPoint); err != nil {
		t.Fatalf("unable to assert channel existence: %v", err)
	}
	ctxt, _ = context.WithTimeout(ctxb, defaultTimeout)
	if err := net.AssertChannelExists(ctxt, net.Bob, &outPoint); err != nil {
		t.Fatalf("unable to assert channel existence: %v", err)
	}

	// Finally, immediately close the channel. This function will also
	// block until the channel is closed and will additionally assert the
	// relevant channel closing post conditions.
	chanPoint := &lnrpc.ChannelPoint{
		FundingTxid: &lnrpc.ChannelPoint_FundingTxidBytes{
			FundingTxidBytes: pendingUpdate.Txid,
		},
		OutputIndex: pendingUpdate.OutputIndex,
	}

	// Disconnect Alice-peer from Bob-peer and get error
	// causes by one active channel with detach node is existing.
	if err := net.DisconnectNodes(ctxt, net.Alice, net.Bob); err == nil {
		t.Fatalf("Bob's peer was disconnected from Alice's"+
			" while one active channel is existing: err %v", err)
	}

	// Check existing connection.
	assertNumConnections(ctxb, t, net.Alice, net.Bob, 1)

	ctxt, _ = context.WithTimeout(ctxb, channelCloseTimeout)
	closeChannelAndAssert(ctxt, t, net, net.Alice, chanPoint, true)

	// Disconnect Alice-peer from Bob-peer without getting error
	// about existing channels.
	var predErr error
	err = lntest.WaitPredicate(func() bool {
		if err := net.DisconnectNodes(ctxt, net.Alice, net.Bob); err != nil {
			predErr = err
			return false
		}
		return true
	}, time.Second*15)
	if err != nil {
		t.Fatalf("unable to disconnect Bob's peer from Alice's: err %v",
			predErr)
	}

	// Check zero peer connections.
	assertNumConnections(ctxb, t, net.Alice, net.Bob, 0)

	// Finally, re-connect both nodes.
	ctxt, _ = context.WithTimeout(ctxb, defaultTimeout)
	if err := net.ConnectNodes(ctxt, net.Alice, net.Bob); err != nil {
		t.Fatalf("unable to connect Alice's peer to Bob's: err %v", err)
	}

	// Check existing connection.
	assertNumConnections(ctxb, t, net.Alice, net.Bob, 1)

	// Cleanup by mining the force close and sweep transaction.
	cleanupForceClose(t, net, net.Alice, chanPoint)
}

// testFundingPersistence is intended to ensure that the Funding Manager
// persists the state of new channels prior to broadcasting the channel's
// funding transaction. This ensures that the daemon maintains an up-to-date
// representation of channels if the system is restarted or disconnected.
// testFundingPersistence mirrors testBasicChannelFunding, but adds restarts
// and checks for the state of channels with unconfirmed funding transactions.
func testChannelFundingPersistence(net *lntest.NetworkHarness, t *harnessTest) {
	ctxb := context.Background()

	chanAmt := maxBtcFundingAmount
	pushAmt := btcutil.Amount(0)

	// As we need to create a channel that requires more than 1
	// confirmation before it's open, with the current set of defaults,
	// we'll need to create a new node instance.
	const numConfs = 5
	carolArgs := []string{fmt.Sprintf("--bitcoin.defaultchanconfs=%v", numConfs)}
	carol, err := net.NewNode("Carol", carolArgs)
	if err != nil {
		t.Fatalf("unable to create new node: %v", err)
	}

	// Clean up carol's node when the test finishes.
	defer shutdownAndAssert(net, t, carol)

	ctxt, _ := context.WithTimeout(ctxb, defaultTimeout)
	if err := net.ConnectNodes(ctxt, net.Alice, carol); err != nil {
		t.Fatalf("unable to connect alice to carol: %v", err)
	}

	// Create a new channel that requires 5 confs before it's considered
	// open, then broadcast the funding transaction
	ctxt, _ = context.WithTimeout(ctxb, channelOpenTimeout)
	pendingUpdate, err := net.OpenPendingChannel(ctxt, net.Alice, carol,
		chanAmt, pushAmt)
	if err != nil {
		t.Fatalf("unable to open channel: %v", err)
	}

	// At this point, the channel's funding transaction will have been
	// broadcast, but not confirmed. Alice and Bob's nodes should reflect
	// this when queried via RPC.
	ctxt, _ = context.WithTimeout(ctxb, defaultTimeout)
	assertNumOpenChannelsPending(ctxt, t, net.Alice, carol, 1)

	// Restart both nodes to test that the appropriate state has been
	// persisted and that both nodes recover gracefully.
	if err := net.RestartNode(net.Alice, nil); err != nil {
		t.Fatalf("Node restart failed: %v", err)
	}
	if err := net.RestartNode(carol, nil); err != nil {
		t.Fatalf("Node restart failed: %v", err)
	}

	fundingTxID, err := chainhash.NewHash(pendingUpdate.Txid)
	if err != nil {
		t.Fatalf("unable to convert funding txid into chainhash.Hash:"+
			" %v", err)
	}

	// Mine a block, then wait for Alice's node to notify us that the
	// channel has been opened. The funding transaction should be found
	// within the newly mined block.
	block := mineBlocks(t, net, 1)[0]
	assertTxInBlock(t, block, fundingTxID)

	// Restart both nodes to test that the appropriate state has been
	// persisted and that both nodes recover gracefully.
	if err := net.RestartNode(net.Alice, nil); err != nil {
		t.Fatalf("Node restart failed: %v", err)
	}
	if err := net.RestartNode(carol, nil); err != nil {
		t.Fatalf("Node restart failed: %v", err)
	}

	// The following block ensures that after both nodes have restarted,
	// they have reconnected before the execution of the next test.
	if err := net.EnsureConnected(ctxb, net.Alice, carol); err != nil {
		t.Fatalf("peers unable to reconnect after restart: %v", err)
	}

	// Next, mine enough blocks s.t the channel will open with a single
	// additional block mined.
	if _, err := net.Miner.Node.Generate(3); err != nil {
		t.Fatalf("unable to mine blocks: %v", err)
	}

	// Both nodes should still show a single channel as pending.
	time.Sleep(time.Second * 1)
	ctxt, _ = context.WithTimeout(ctxb, defaultTimeout)
	assertNumOpenChannelsPending(ctxt, t, net.Alice, carol, 1)

	// Finally, mine the last block which should mark the channel as open.
	if _, err := net.Miner.Node.Generate(1); err != nil {
		t.Fatalf("unable to mine blocks: %v", err)
	}

	// At this point, the channel should be fully opened and there should
	// be no pending channels remaining for either node.
	time.Sleep(time.Second * 1)
	ctxt, _ = context.WithTimeout(ctxb, defaultTimeout)
	assertNumOpenChannelsPending(ctxt, t, net.Alice, carol, 0)

	// The channel should be listed in the peer information returned by
	// both peers.
	outPoint := wire.OutPoint{
		Hash:  *fundingTxID,
		Index: pendingUpdate.OutputIndex,
	}

	// Check both nodes to ensure that the channel is ready for operation.
	ctxt, _ = context.WithTimeout(ctxb, defaultTimeout)
	if err := net.AssertChannelExists(ctxt, net.Alice, &outPoint); err != nil {
		t.Fatalf("unable to assert channel existence: %v", err)
	}
	ctxt, _ = context.WithTimeout(ctxb, defaultTimeout)
	if err := net.AssertChannelExists(ctxt, carol, &outPoint); err != nil {
		t.Fatalf("unable to assert channel existence: %v", err)
	}

	// Finally, immediately close the channel. This function will also
	// block until the channel is closed and will additionally assert the
	// relevant channel closing post conditions.
	chanPoint := &lnrpc.ChannelPoint{
		FundingTxid: &lnrpc.ChannelPoint_FundingTxidBytes{
			FundingTxidBytes: pendingUpdate.Txid,
		},
		OutputIndex: pendingUpdate.OutputIndex,
	}
	ctxt, _ = context.WithTimeout(ctxb, channelCloseTimeout)
	closeChannelAndAssert(ctxt, t, net, net.Alice, chanPoint, false)
}

// testChannelBalance creates a new channel between Alice and  Bob, then
// checks channel balance to be equal amount specified while creation of channel.
func testChannelBalance(net *lntest.NetworkHarness, t *harnessTest) {
	ctxb := context.Background()

	// Open a channel with 0.16 BTC between Alice and Bob, ensuring the
	// channel has been opened properly.
	amount := maxBtcFundingAmount

	// Creates a helper closure to be used below which asserts the proper
	// response to a channel balance RPC.
	checkChannelBalance := func(node lnrpc.LightningClient,
		amount btcutil.Amount) {

		ctxt, _ := context.WithTimeout(ctxb, defaultTimeout)
		response, err := node.ChannelBalance(ctxt, &lnrpc.ChannelBalanceRequest{})
		if err != nil {
			t.Fatalf("unable to get channel balance: %v", err)
		}

		balance := btcutil.Amount(response.Balance)
		if balance != amount {
			t.Fatalf("channel balance wrong: %v != %v", balance,
				amount)
		}
	}

	// Before beginning, make sure alice and bob are connected.
	ctxt, _ := context.WithTimeout(ctxb, defaultTimeout)
	if err := net.EnsureConnected(ctxt, net.Alice, net.Bob); err != nil {
		t.Fatalf("unable to connect alice and bob: %v", err)
	}

	ctxt, _ = context.WithTimeout(ctxb, channelOpenTimeout)
	chanPoint := openChannelAndAssert(
		ctxt, t, net, net.Alice, net.Bob,
		lntest.OpenChannelParams{
			Amt: amount,
		},
	)

	// Wait for both Alice and Bob to recognize this new channel.
	ctxt, _ = context.WithTimeout(ctxb, defaultTimeout)
	err := net.Alice.WaitForNetworkChannelOpen(ctxt, chanPoint)
	if err != nil {
		t.Fatalf("alice didn't advertise channel before "+
			"timeout: %v", err)
	}
	ctxt, _ = context.WithTimeout(ctxb, defaultTimeout)
	err = net.Bob.WaitForNetworkChannelOpen(ctxt, chanPoint)
	if err != nil {
		t.Fatalf("bob didn't advertise channel before "+
			"timeout: %v", err)
	}

	// As this is a single funder channel, Alice's balance should be
	// exactly 0.5 BTC since now state transitions have taken place yet.
	checkChannelBalance(net.Alice, amount-calcStaticFee(0))

	// Ensure Bob currently has no available balance within the channel.
	checkChannelBalance(net.Bob, 0)

	// Finally close the channel between Alice and Bob, asserting that the
	// channel has been properly closed on-chain.
	ctxt, _ = context.WithTimeout(ctxb, channelCloseTimeout)
	closeChannelAndAssert(ctxt, t, net, net.Alice, chanPoint, false)
}

// testChannelUnsettledBalance will test that the UnsettledBalance field
// is updated according to the number of Pending Htlcs.
// Alice will send Htlcs to Carol while she is in hodl mode. This will result
// in a build of pending Htlcs. We expect the channels unsettled balance to
// equal the sum of all the Pending Htlcs.
func testChannelUnsettledBalance(net *lntest.NetworkHarness, t *harnessTest) {
	const chanAmt = btcutil.Amount(1000000)
	ctxb := context.Background()

	// Create carol in hodl mode.
	carol, err := net.NewNode("Carol", []string{
		"--debughtlc",
		"--hodl.exit-settle",
	})
	if err != nil {
		t.Fatalf("unable to create new nodes: %v", err)
	}
	defer shutdownAndAssert(net, t, carol)

	// Connect Alice to Carol.
	ctxt, _ := context.WithTimeout(ctxb, defaultTimeout)
	if err := net.ConnectNodes(ctxb, net.Alice, carol); err != nil {
		t.Fatalf("unable to connect alice to carol: %v", err)
	}

	// Open a channel between Alice and Carol.
	ctxt, _ = context.WithTimeout(ctxb, channelOpenTimeout)
	chanPointAlice := openChannelAndAssert(
		ctxt, t, net, net.Alice, carol,
		lntest.OpenChannelParams{
			Amt: chanAmt,
		},
	)

	// Wait for Alice and Carol to receive the channel edge from the
	// funding manager.
	ctxt, _ = context.WithTimeout(ctxb, defaultTimeout)
	err = net.Alice.WaitForNetworkChannelOpen(ctxt, chanPointAlice)
	if err != nil {
		t.Fatalf("alice didn't see the alice->carol channel before "+
			"timeout: %v", err)
	}

	ctxt, _ = context.WithTimeout(ctxb, defaultTimeout)
	err = carol.WaitForNetworkChannelOpen(ctxt, chanPointAlice)
	if err != nil {
		t.Fatalf("alice didn't see the alice->carol channel before "+
			"timeout: %v", err)
	}

	// Channel should be ready for payments.
	const (
		payAmt      = 100
		numInvoices = 6
	)

	// Create a paystream from Alice to Carol to enable Alice to make
	// a series of payments.
	ctxt, _ = context.WithTimeout(ctxb, defaultTimeout)
	alicePayStream, err := net.Alice.SendPayment(ctxt)
	if err != nil {
		t.Fatalf("unable to create payment stream for alice: %v", err)
	}

	// Send payments from Alice to Carol a number of numInvoices
	// times.
	carolPubKey := carol.PubKey[:]
	for i := 0; i < numInvoices; i++ {
		err = alicePayStream.Send(&lnrpc.SendRequest{
			Dest:           carolPubKey,
			Amt:            int64(payAmt),
			PaymentHash:    makeFakePayHash(t),
			FinalCltvDelta: defaultBitcoinTimeLockDelta,
		})
		if err != nil {
			t.Fatalf("unable to send alice htlc: %v", err)
		}
	}

	// Test that the UnsettledBalance for both Alice and Carol
	// is equal to the amount of invoices * payAmt.
	var unsettledErr error
	nodes := []*lntest.HarnessNode{net.Alice, carol}
	err = lntest.WaitPredicate(func() bool {
		// There should be a number of PendingHtlcs equal
		// to the amount of Invoices sent.
		unsettledErr = assertNumActiveHtlcs(nodes, numInvoices)
		if unsettledErr != nil {
			return false
		}

		// Set the amount expected for the Unsettled Balance for
		// this channel.
		expectedBalance := numInvoices * payAmt

		// Check each nodes UnsettledBalance field.
		for _, node := range nodes {
			// Get channel info for the node.
			ctxt, _ = context.WithTimeout(ctxb, defaultTimeout)
			chanInfo, err := getChanInfo(ctxt, node)
			if err != nil {
				unsettledErr = err
				return false
			}

			// Check that UnsettledBalance is what we expect.
			if int(chanInfo.UnsettledBalance) != expectedBalance {
				unsettledErr = fmt.Errorf("unsettled balance failed "+
					"expected: %v, received: %v", expectedBalance,
					chanInfo.UnsettledBalance)
				return false
			}
		}

		return true
	}, defaultTimeout)
	if err != nil {
		t.Fatalf("unsettled balace error: %v", unsettledErr)
	}

	// Force and assert the channel closure.
	ctxt, _ = context.WithTimeout(ctxb, channelCloseTimeout)
	closeChannelAndAssert(ctxt, t, net, net.Alice, chanPointAlice, true)

	// Cleanup by mining the force close and sweep transaction.
	cleanupForceClose(t, net, net.Alice, chanPointAlice)
}

// findForceClosedChannel searches a pending channel response for a particular
// channel, returning the force closed channel upon success.
func findForceClosedChannel(pendingChanResp *lnrpc.PendingChannelsResponse,
	op *wire.OutPoint) (*lnrpc.PendingChannelsResponse_ForceClosedChannel, error) {

	for _, forceClose := range pendingChanResp.PendingForceClosingChannels {
		if forceClose.Channel.ChannelPoint == op.String() {
			return forceClose, nil
		}
	}

	return nil, errors.New("channel not marked as force closed")
}

// findWaitingCloseChannel searches a pending channel response for a particular
// channel, returning the waiting close channel upon success.
func findWaitingCloseChannel(pendingChanResp *lnrpc.PendingChannelsResponse,
	op *wire.OutPoint) (*lnrpc.PendingChannelsResponse_WaitingCloseChannel, error) {

	for _, waitingClose := range pendingChanResp.WaitingCloseChannels {
		if waitingClose.Channel.ChannelPoint == op.String() {
			return waitingClose, nil
		}
	}

	return nil, errors.New("channel not marked as waiting close")
}

func checkCommitmentMaturity(
	forceClose *lnrpc.PendingChannelsResponse_ForceClosedChannel,
	maturityHeight uint32, blocksTilMaturity int32) error {

	if forceClose.MaturityHeight != maturityHeight {
		return fmt.Errorf("expected commitment maturity height to be "+
			"%d, found %d instead", maturityHeight,
			forceClose.MaturityHeight)
	}
	if forceClose.BlocksTilMaturity != blocksTilMaturity {
		return fmt.Errorf("expected commitment blocks til maturity to "+
			"be %d, found %d instead", blocksTilMaturity,
			forceClose.BlocksTilMaturity)
	}

	return nil
}

// checkForceClosedChannelNumHtlcs verifies that a force closed channel has the
// proper number of htlcs.
func checkPendingChannelNumHtlcs(
	forceClose *lnrpc.PendingChannelsResponse_ForceClosedChannel,
	expectedNumHtlcs int) error {

	if len(forceClose.PendingHtlcs) != expectedNumHtlcs {
		return fmt.Errorf("expected force closed channel to have %d "+
			"pending htlcs, found %d instead", expectedNumHtlcs,
			len(forceClose.PendingHtlcs))
	}

	return nil
}

// checkNumForceClosedChannels checks that a pending channel response has the
// expected number of force closed channels.
func checkNumForceClosedChannels(pendingChanResp *lnrpc.PendingChannelsResponse,
	expectedNumChans int) error {

	if len(pendingChanResp.PendingForceClosingChannels) != expectedNumChans {
		return fmt.Errorf("expected to find %d force closed channels, "+
			"got %d", expectedNumChans,
			len(pendingChanResp.PendingForceClosingChannels))
	}

	return nil
}

// checkNumWaitingCloseChannels checks that a pending channel response has the
// expected number of channels waiting for closing tx to confirm.
func checkNumWaitingCloseChannels(pendingChanResp *lnrpc.PendingChannelsResponse,
	expectedNumChans int) error {

	if len(pendingChanResp.WaitingCloseChannels) != expectedNumChans {
		return fmt.Errorf("expected to find %d channels waiting "+
			"closure, got %d", expectedNumChans,
			len(pendingChanResp.WaitingCloseChannels))
	}

	return nil
}

// checkPendingHtlcStageAndMaturity uniformly tests all pending htlc's belonging
// to a force closed channel, testing for the expected stage number, blocks till
// maturity, and the maturity height.
func checkPendingHtlcStageAndMaturity(
	forceClose *lnrpc.PendingChannelsResponse_ForceClosedChannel,
	stage, maturityHeight uint32, blocksTillMaturity int32) error {

	for _, pendingHtlc := range forceClose.PendingHtlcs {
		if pendingHtlc.Stage != stage {
			return fmt.Errorf("expected pending htlc to be stage "+
				"%d, found %d", stage, pendingHtlc.Stage)
		}
		if pendingHtlc.MaturityHeight != maturityHeight {
			return fmt.Errorf("expected pending htlc maturity "+
				"height to be %d, instead has %d",
				maturityHeight, pendingHtlc.MaturityHeight)
		}
		if pendingHtlc.BlocksTilMaturity != blocksTillMaturity {
			return fmt.Errorf("expected pending htlc blocks til "+
				"maturity to be %d, instead has %d",
				blocksTillMaturity,
				pendingHtlc.BlocksTilMaturity)
		}
	}

	return nil
}

// testChannelForceClosure performs a test to exercise the behavior of "force"
// closing a channel or unilaterally broadcasting the latest local commitment
// state on-chain. The test creates a new channel between Alice and Carol, then
// force closes the channel after some cursory assertions. Within the test, a
// total of 3 + n transactions will be broadcast, representing the commitment
// transaction, a transaction sweeping the local CSV delayed output, a
// transaction sweeping the CSV delayed 2nd-layer htlcs outputs, and n
// htlc success transactions, where n is the number of payments Alice attempted
// to send to Carol.  This test includes several restarts to ensure that the
// transaction output states are persisted throughout the forced closure
// process.
//
// TODO(roasbeef): also add an unsettled HTLC before force closing.
func testChannelForceClosure(net *lntest.NetworkHarness, t *harnessTest) {
	ctxb := context.Background()
	const (
		chanAmt     = btcutil.Amount(10e6)
		pushAmt     = btcutil.Amount(5e6)
		paymentAmt  = 100000
		numInvoices = 6
	)

	// TODO(roasbeef): should check default value in config here
	// instead, or make delay a param
	defaultCLTV := uint32(defaultBitcoinTimeLockDelta)

	// Since we'd like to test failure scenarios with outstanding htlcs,
	// we'll introduce another node into our test network: Carol.
	carol, err := net.NewNode("Carol", []string{"--debughtlc", "--hodl.exit-settle"})
	if err != nil {
		t.Fatalf("unable to create new nodes: %v", err)
	}
	defer shutdownAndAssert(net, t, carol)

	// We must let Alice have an open channel before she can send a node
	// announcement, so we open a channel with Carol,
	if err := net.ConnectNodes(ctxb, net.Alice, carol); err != nil {
		t.Fatalf("unable to connect alice to carol: %v", err)
	}

	// Before we start, obtain Carol's current wallet balance, we'll check
	// to ensure that at the end of the force closure by Alice, Carol
	// recognizes his new on-chain output.
	carolBalReq := &lnrpc.WalletBalanceRequest{}
	carolBalResp, err := carol.WalletBalance(ctxb, carolBalReq)
	if err != nil {
		t.Fatalf("unable to get carol's balance: %v", err)
	}

	carolStartingBalance := carolBalResp.ConfirmedBalance

	ctxt, _ := context.WithTimeout(ctxb, channelOpenTimeout)
	chanPoint := openChannelAndAssert(
		ctxt, t, net, net.Alice, carol,
		lntest.OpenChannelParams{
			Amt:     chanAmt,
			PushAmt: pushAmt,
		},
	)

	// Wait for Alice and Carol to receive the channel edge from the
	// funding manager.
	ctxt, _ = context.WithTimeout(ctxb, defaultTimeout)
	err = net.Alice.WaitForNetworkChannelOpen(ctxt, chanPoint)
	if err != nil {
		t.Fatalf("alice didn't see the alice->carol channel before "+
			"timeout: %v", err)
	}
	err = carol.WaitForNetworkChannelOpen(ctxt, chanPoint)
	if err != nil {
		t.Fatalf("alice didn't see the alice->carol channel before "+
			"timeout: %v", err)
	}

	// Send payments from Alice to Carol, since Carol is htlchodl mode, the
	// htlc outputs should be left unsettled, and should be swept by the
	// utxo nursery.
	alicePayStream, err := net.Alice.SendPayment(ctxb)
	if err != nil {
		t.Fatalf("unable to create payment stream for alice: %v", err)
	}

	carolPubKey := carol.PubKey[:]
	for i := 0; i < numInvoices; i++ {
		err = alicePayStream.Send(&lnrpc.SendRequest{
			Dest:           carolPubKey,
			Amt:            int64(paymentAmt),
			PaymentHash:    makeFakePayHash(t),
			FinalCltvDelta: defaultBitcoinTimeLockDelta,
		})
		if err != nil {
			t.Fatalf("unable to send alice htlc: %v", err)
		}
	}

	// Once the HTLC has cleared, all the nodes n our mini network should
	// show that the HTLC has been locked in.
	nodes := []*lntest.HarnessNode{net.Alice, carol}
	var predErr error
	err = lntest.WaitPredicate(func() bool {
		predErr = assertNumActiveHtlcs(nodes, numInvoices)
		if predErr != nil {
			return false
		}
		return true
	}, time.Second*15)
	if err != nil {
		t.Fatalf("htlc mismatch: %v", predErr)
	}

	// Fetch starting height of this test so we can compute the block
	// heights we expect certain events to take place.
	_, curHeight, err := net.Miner.Node.GetBestBlock()
	if err != nil {
		t.Fatalf("unable to get best block height")
	}

	// Using the current height of the chain, derive the relevant heights
	// for incubating two-stage htlcs.
	var (
		startHeight           = uint32(curHeight)
		commCsvMaturityHeight = startHeight + 1 + defaultCSV
		htlcExpiryHeight      = startHeight + defaultCLTV
		htlcCsvMaturityHeight = startHeight + defaultCLTV + 1 + defaultCSV
	)

	ctxt, _ = context.WithTimeout(ctxb, defaultTimeout)
	aliceChan, err := getChanInfo(ctxt, net.Alice)
	if err != nil {
		t.Fatalf("unable to get alice's channel info: %v", err)
	}
	if aliceChan.NumUpdates == 0 {
		t.Fatalf("alice should see at least one update to her channel")
	}

	// Now that the channel is open and we have unsettled htlcs, immediately
	// execute a force closure of the channel. This will also assert that
	// the commitment transaction was immediately broadcast in order to
	// fulfill the force closure request.
	_, closingTxID, err := net.CloseChannel(ctxb, net.Alice, chanPoint, true)
	if err != nil {
		t.Fatalf("unable to execute force channel closure: %v", err)
	}

	// Now that the channel has been force closed, it should show up in the
	// PendingChannels RPC under the waiting close section.
	pendingChansRequest := &lnrpc.PendingChannelsRequest{}
	pendingChanResp, err := net.Alice.PendingChannels(ctxb, pendingChansRequest)
	if err != nil {
		t.Fatalf("unable to query for pending channels: %v", err)
	}
	err = checkNumWaitingCloseChannels(pendingChanResp, 1)
	if err != nil {
		t.Fatalf(err.Error())
	}

	// Compute the outpoint of the channel, which we will use repeatedly to
	// locate the pending channel information in the rpc responses.
	txidHash, err := getChanPointFundingTxid(chanPoint)
	if err != nil {
		t.Fatalf("unable to get txid: %v", err)
	}
	txid, err := chainhash.NewHash(txidHash)
	if err != nil {
		t.Fatalf("unable to create sha hash: %v", err)
	}
	op := wire.OutPoint{
		Hash:  *txid,
		Index: chanPoint.OutputIndex,
	}

	waitingClose, err := findWaitingCloseChannel(pendingChanResp, &op)
	if err != nil {
		t.Fatalf(err.Error())
	}

	// Immediately after force closing, all of the funds should be in limbo.
	if waitingClose.LimboBalance == 0 {
		t.Fatalf("all funds should still be in limbo")
	}

	// The several restarts in this test are intended to ensure that when a
	// channel is force-closed, the UTXO nursery has persisted the state of
	// the channel in the closure process and will recover the correct state
	// when the system comes back on line. This restart tests state
	// persistence at the beginning of the process, when the commitment
	// transaction has been broadcast but not yet confirmed in a block.
	if err := net.RestartNode(net.Alice, nil); err != nil {
		t.Fatalf("Node restart failed: %v", err)
	}

	// Mine a block which should confirm the commitment transaction
	// broadcast as a result of the force closure.
	if _, err := net.Miner.Node.Generate(1); err != nil {
		t.Fatalf("unable to generate block: %v", err)
	}

	// Now that the commitment has been confirmed, the channel should be
	// marked as force closed.
	err = lntest.WaitPredicate(func() bool {
		ctxt, _ := context.WithTimeout(ctxb, defaultTimeout)
		pendingChanResp, err := net.Alice.PendingChannels(
			ctxt, pendingChansRequest,
		)
		if err != nil {
			predErr = fmt.Errorf("unable to query for pending "+
				"channels: %v", err)
			return false
		}

		predErr = checkNumForceClosedChannels(pendingChanResp, 1)
		if predErr != nil {
			return false
		}

		forceClose, predErr := findForceClosedChannel(
			pendingChanResp, &op,
		)
		if predErr != nil {
			return false
		}

		// Now that the channel has been force closed, it should now
		// have the height and number of blocks to confirm populated.
		predErr = checkCommitmentMaturity(
			forceClose, commCsvMaturityHeight, int32(defaultCSV),
		)
		if predErr != nil {
			return false
		}

		// None of our outputs have been swept, so they should all be in
		// limbo.
		if forceClose.LimboBalance == 0 {
			predErr = errors.New("all funds should still be in " +
				"limbo")
			return false
		}
		if forceClose.RecoveredBalance != 0 {
			predErr = errors.New("no funds should yet be shown " +
				"as recovered")
			return false
		}

		return true
	}, 15*time.Second)
	if err != nil {
		t.Fatalf(predErr.Error())
	}

	// The following restart is intended to ensure that outputs from the
	// force close commitment transaction have been persisted once the
	// transaction has been confirmed, but before the outputs are spendable
	// (the "kindergarten" bucket.)
	if err := net.RestartNode(net.Alice, nil); err != nil {
		t.Fatalf("Node restart failed: %v", err)
	}

	// Currently within the codebase, the default CSV is 4 relative blocks.
	// For the persistence test, we generate three blocks, then trigger
	// a restart and then generate the final block that should trigger
	// the creation of the sweep transaction.
	if _, err := net.Miner.Node.Generate(defaultCSV - 1); err != nil {
		t.Fatalf("unable to mine blocks: %v", err)
	}

	// The following restart checks to ensure that outputs in the
	// kindergarten bucket are persisted while waiting for the required
	// number of confirmations to be reported.
	if err := net.RestartNode(net.Alice, nil); err != nil {
		t.Fatalf("Node restart failed: %v", err)
	}

	// Alice should see the channel in her set of pending force closed
	// channels with her funds still in limbo.
	err = lntest.WaitPredicate(func() bool {
		ctxt, _ := context.WithTimeout(ctxb, defaultTimeout)
		pendingChanResp, err := net.Alice.PendingChannels(
			ctxt, pendingChansRequest,
		)
		if err != nil {
			predErr = fmt.Errorf("unable to query for pending "+
				"channels: %v", err)
			return false
		}

		predErr = checkNumForceClosedChannels(pendingChanResp, 1)
		if predErr != nil {
			return false
		}

		forceClose, predErr := findForceClosedChannel(
			pendingChanResp, &op,
		)
		if predErr != nil {
			return false
		}

		// At this point, the nursery should show that the commitment
		// output has 1 block left before its CSV delay expires. In
		// total, we have mined exactly defaultCSV blocks, so the htlc
		// outputs should also reflect that this many blocks have
		// passed.
		predErr = checkCommitmentMaturity(
			forceClose, commCsvMaturityHeight, 1,
		)
		if predErr != nil {
			return false
		}

		// All funds should still be shown in limbo.
		if forceClose.LimboBalance == 0 {
			predErr = errors.New("all funds should still be in " +
				"limbo")
			return false
		}
		if forceClose.RecoveredBalance != 0 {
			predErr = errors.New("no funds should yet be shown " +
				"as recovered")
			return false
		}

		return true
	}, 15*time.Second)
	if err != nil {
		t.Fatalf(predErr.Error())
	}

	// Generate an additional block, which should cause the CSV delayed
	// output from the commitment txn to expire.
	if _, err := net.Miner.Node.Generate(1); err != nil {
		t.Fatalf("unable to mine blocks: %v", err)
	}

	// At this point, the sweeping transaction should now be broadcast. So
	// we fetch the node's mempool to ensure it has been properly
	// broadcast.
	sweepingTXID, err := waitForTxInMempool(net.Miner.Node, minerMempoolTimeout)
	if err != nil {
		t.Fatalf("failed to get sweep tx from mempool: %v", err)
	}

	// Fetch the sweep transaction, all input it's spending should be from
	// the commitment transaction which was broadcast on-chain.
	sweepTx, err := net.Miner.Node.GetRawTransaction(sweepingTXID)
	if err != nil {
		t.Fatalf("unable to fetch sweep tx: %v", err)
	}
	for _, txIn := range sweepTx.MsgTx().TxIn {
		if !closingTxID.IsEqual(&txIn.PreviousOutPoint.Hash) {
			t.Fatalf("sweep transaction not spending from commit "+
				"tx %v, instead spending %v",
				closingTxID, txIn.PreviousOutPoint)
		}
	}

	// Restart Alice to ensure that she resumes watching the finalized
	// commitment sweep txid.
	if err := net.RestartNode(net.Alice, nil); err != nil {
		t.Fatalf("Node restart failed: %v", err)
	}

	// Next, we mine an additional block which should include the sweep
	// transaction as the input scripts and the sequence locks on the
	// inputs should be properly met.
	blockHash, err := net.Miner.Node.Generate(1)
	if err != nil {
		t.Fatalf("unable to generate block: %v", err)
	}
	block, err := net.Miner.Node.GetBlock(blockHash[0])
	if err != nil {
		t.Fatalf("unable to get block: %v", err)
	}

	assertTxInBlock(t, block, sweepTx.Hash())

	err = lntest.WaitPredicate(func() bool {
		// Now that the commit output has been fully swept, check to see
		// that the channel remains open for the pending htlc outputs.
		ctxt, _ := context.WithTimeout(ctxb, defaultTimeout)
		pendingChanResp, err := net.Alice.PendingChannels(
			ctxt, pendingChansRequest,
		)
		if err != nil {
			predErr = fmt.Errorf("unable to query for pending "+
				"channels: %v", err)
			return false
		}

		err = checkNumForceClosedChannels(pendingChanResp, 1)
		if err != nil {
			predErr = err
			return false
		}

		// The commitment funds will have been recovered after the
		// commit txn was included in the last block. The htlc funds
		// will not be shown in limbo, since they are still in their
		// first stage and the nursery hasn't received them from the
		// contract court.
		forceClose, err := findForceClosedChannel(pendingChanResp, &op)
		if err != nil {
			predErr = err
			return false
		}
		predErr = checkPendingChannelNumHtlcs(forceClose, 0)
		if predErr != nil {
			return false
		}
		if forceClose.LimboBalance != 0 {
			predErr = fmt.Errorf("expected 0 funds in limbo, "+
				"found %d", forceClose.LimboBalance)
			return false
		}

		return true
	}, 15*time.Second)
	if err != nil {
		t.Fatalf(predErr.Error())
	}

	// Compute the height preceding that which will cause the htlc CLTV
	// timeouts will expire. The outputs entered at the same height as the
	// output spending from the commitment txn, so we must deduct the number
	// of blocks we have generated since adding it to the nursery, and take
	// an additional block off so that we end up one block shy of the expiry
	// height.
	cltvHeightDelta := defaultCLTV - defaultCSV - 2 - 1

	// Advance the blockchain until just before the CLTV expires, nothing
	// exciting should have happened during this time.
	blockHash, err = net.Miner.Node.Generate(cltvHeightDelta)
	if err != nil {
		t.Fatalf("unable to generate block: %v", err)
	}

	// We now restart Alice, to ensure that she will broadcast the presigned
	// htlc timeout txns after the delay expires after experiencing a while
	// waiting for the htlc outputs to incubate.
	if err := net.RestartNode(net.Alice, nil); err != nil {
		t.Fatalf("Node restart failed: %v", err)
	}

	// Alice should now see the channel in her set of pending force closed
	// channels with one pending HTLC.
	err = lntest.WaitPredicate(func() bool {
		ctxt, _ := context.WithTimeout(ctxb, defaultTimeout)
		pendingChanResp, err := net.Alice.PendingChannels(
			ctxt, pendingChansRequest,
		)
		if err != nil {
			predErr = fmt.Errorf("unable to query for pending "+
				"channels: %v", err)
			return false
		}

		predErr = checkNumForceClosedChannels(pendingChanResp, 1)
		if predErr != nil {
			return false
		}

		forceClose, predErr := findForceClosedChannel(
			pendingChanResp, &op,
		)
		if predErr != nil {
			return false
		}

		// We should now be at the block just before the utxo nursery
		// will attempt to broadcast the htlc timeout transactions.
		predErr = checkPendingChannelNumHtlcs(forceClose, numInvoices)
		if predErr != nil {
			return false
		}
		predErr = checkPendingHtlcStageAndMaturity(
			forceClose, 1, htlcExpiryHeight, 1,
		)
		if predErr != nil {
			return false
		}

		// Now that our commitment confirmation depth has been
		// surpassed, we should now see a non-zero recovered balance.
		// All htlc outputs are still left in limbo, so it should be
		// non-zero as well.
		if forceClose.LimboBalance == 0 {
			predErr = errors.New("htlc funds should still be in " +
				"limbo")
			return false
		}

		return true
	}, 15*time.Second)
	if err != nil {
		t.Fatalf(predErr.Error())
	}

	// Now, generate the block which will cause Alice to broadcast the
	// presigned htlc timeout txns.
	blockHash, err = net.Miner.Node.Generate(1)
	if err != nil {
		t.Fatalf("unable to generate block: %v", err)
	}

	// Since Alice had numInvoices (6) htlcs extended to Carol before force
	// closing, we expect Alice to broadcast an htlc timeout txn for each
	// one. Wait for them all to show up in the mempool.
	htlcTxIDs, err := waitForNTxsInMempool(net.Miner.Node, numInvoices,
		minerMempoolTimeout)
	if err != nil {
		t.Fatalf("unable to find htlc timeout txns in mempool: %v", err)
	}

	// Retrieve each htlc timeout txn from the mempool, and ensure it is
	// well-formed. This entails verifying that each only spends from
	// output, and that that output is from the commitment txn.
	for _, htlcTxID := range htlcTxIDs {
		// Fetch the sweep transaction, all input it's spending should
		// be from the commitment transaction which was broadcast
		// on-chain.
		htlcTx, err := net.Miner.Node.GetRawTransaction(htlcTxID)
		if err != nil {
			t.Fatalf("unable to fetch sweep tx: %v", err)
		}
		// Ensure the htlc transaction only has one input.
		if len(htlcTx.MsgTx().TxIn) != 1 {
			t.Fatalf("htlc transaction should only have one txin, "+
				"has %d", len(htlcTx.MsgTx().TxIn))
		}
		// Ensure the htlc transaction is spending from the commitment
		// transaction.
		txIn := htlcTx.MsgTx().TxIn[0]
		if !closingTxID.IsEqual(&txIn.PreviousOutPoint.Hash) {
			t.Fatalf("htlc transaction not spending from commit "+
				"tx %v, instead spending %v",
				closingTxID, txIn.PreviousOutPoint)
		}
	}

	// With the htlc timeout txns still in the mempool, we restart Alice to
	// verify that she can resume watching the htlc txns she broadcasted
	// before crashing.
	if err := net.RestartNode(net.Alice, nil); err != nil {
		t.Fatalf("Node restart failed: %v", err)
	}

	// Generate a block that mines the htlc timeout txns. Doing so now
	// activates the 2nd-stage CSV delayed outputs.
	blockHash, err = net.Miner.Node.Generate(1)
	if err != nil {
		t.Fatalf("unable to generate block: %v", err)
	}

	// Alice is restarted here to ensure that she promptly moved the crib
	// outputs to the kindergarten bucket after the htlc timeout txns were
	// confirmed.
	if err := net.RestartNode(net.Alice, nil); err != nil {
		t.Fatalf("Node restart failed: %v", err)
	}

	// Advance the chain until just before the 2nd-layer CSV delays expire.
	blockHash, err = net.Miner.Node.Generate(defaultCSV - 1)
	if err != nil {
		t.Fatalf("unable to generate block: %v", err)
	}

	// Restart Alice to ensure that she can recover from a failure before
	// having graduated the htlc outputs in the kindergarten bucket.
	if err := net.RestartNode(net.Alice, nil); err != nil {
		t.Fatalf("Node restart failed: %v", err)
	}

	// Now that the channel has been fully swept, it should no longer show
	// incubated, check to see that Alice's node still reports the channel
	// as pending force closed.
	err = lntest.WaitPredicate(func() bool {
		ctxt, _ := context.WithTimeout(ctxb, defaultTimeout)
		pendingChanResp, err = net.Alice.PendingChannels(
			ctxt, pendingChansRequest,
		)
		if err != nil {
			predErr = fmt.Errorf("unable to query for pending "+
				"channels: %v", err)
			return false
		}
		err = checkNumForceClosedChannels(pendingChanResp, 1)
		if err != nil {
			predErr = err
			return false
		}

		forceClose, err := findForceClosedChannel(pendingChanResp, &op)
		if err != nil {
			predErr = err
			return false
		}

		if forceClose.LimboBalance == 0 {
			predErr = fmt.Errorf("htlc funds should still be in limbo")
			return false
		}

		predErr = checkPendingChannelNumHtlcs(forceClose, numInvoices)
		if predErr != nil {
			return false
		}

		return true
	}, 15*time.Second)
	if err != nil {
		t.Fatalf(predErr.Error())
	}

	// Generate a block that causes Alice to sweep the htlc outputs in the
	// kindergarten bucket.
	blockHash, err = net.Miner.Node.Generate(1)
	if err != nil {
		t.Fatalf("unable to generate block: %v", err)
	}

	// Wait for the single sweep txn to appear in the mempool.
	htlcSweepTxID, err := waitForTxInMempool(net.Miner.Node, minerMempoolTimeout)
	if err != nil {
		t.Fatalf("failed to get sweep tx from mempool: %v", err)
	}

	// Construct a map of the already confirmed htlc timeout txids, that
	// will count the number of times each is spent by the sweep txn. We
	// prepopulate it in this way so that we can later detect if we are
	// spending from an output that was not a confirmed htlc timeout txn.
	var htlcTxIDSet = make(map[chainhash.Hash]int)
	for _, htlcTxID := range htlcTxIDs {
		htlcTxIDSet[*htlcTxID] = 0
	}

	// Fetch the htlc sweep transaction from the mempool.
	htlcSweepTx, err := net.Miner.Node.GetRawTransaction(htlcSweepTxID)
	if err != nil {
		t.Fatalf("unable to fetch sweep tx: %v", err)
	}
	// Ensure the htlc sweep transaction only has one input for each htlc
	// Alice extended before force closing.
	if len(htlcSweepTx.MsgTx().TxIn) != numInvoices {
		t.Fatalf("htlc transaction should have %d txin, "+
			"has %d", numInvoices, len(htlcSweepTx.MsgTx().TxIn))
	}
	// Ensure that each output spends from exactly one htlc timeout txn.
	for _, txIn := range htlcSweepTx.MsgTx().TxIn {
		outpoint := txIn.PreviousOutPoint.Hash
		// Check that the input is a confirmed htlc timeout txn.
		if _, ok := htlcTxIDSet[outpoint]; !ok {
			t.Fatalf("htlc sweep output not spending from htlc "+
				"tx, instead spending output %v", outpoint)
		}
		// Increment our count for how many times this output was spent.
		htlcTxIDSet[outpoint]++

		// Check that each is only spent once.
		if htlcTxIDSet[outpoint] > 1 {
			t.Fatalf("htlc sweep tx has multiple spends from "+
				"outpoint %v", outpoint)
		}
	}

	// The following restart checks to ensure that the nursery store is
	// storing the txid of the previously broadcast htlc sweep txn, and that
	// it begins watching that txid after restarting.
	if err := net.RestartNode(net.Alice, nil); err != nil {
		t.Fatalf("Node restart failed: %v", err)
	}

	// Now that the channel has been fully swept, it should no longer show
	// incubated, check to see that Alice's node still reports the channel
	// as pending force closed.
	err = lntest.WaitPredicate(func() bool {
		ctxt, _ := context.WithTimeout(ctxb, defaultTimeout)
		pendingChanResp, err := net.Alice.PendingChannels(
			ctxt, pendingChansRequest,
		)
		if err != nil {
			predErr = fmt.Errorf("unable to query for pending "+
				"channels: %v", err)
			return false
		}
		err = checkNumForceClosedChannels(pendingChanResp, 1)
		if err != nil {
			predErr = err
			return false
		}

		// All htlcs should show zero blocks until maturity, as
		// evidenced by having checked the sweep transaction in the
		// mempool.
		forceClose, err := findForceClosedChannel(pendingChanResp, &op)
		if err != nil {
			predErr = err
			return false
		}
		predErr = checkPendingChannelNumHtlcs(forceClose, numInvoices)
		if predErr != nil {
			return false
		}
		err = checkPendingHtlcStageAndMaturity(
			forceClose, 2, htlcCsvMaturityHeight, 0,
		)
		if err != nil {
			predErr = err
			return false
		}

		return true
	}, 15*time.Second)
	if err != nil {
		t.Fatalf(predErr.Error())
	}

	// Generate the final block that sweeps all htlc funds into the user's
	// wallet.
	blockHash, err = net.Miner.Node.Generate(1)
	if err != nil {
		t.Fatalf("unable to generate block: %v", err)
	}

	// Now that the channel has been fully swept, it should no longer show
	// up within the pending channels RPC.
	err = lntest.WaitPredicate(func() bool {
		ctxt, _ := context.WithTimeout(ctxb, defaultTimeout)
		pendingChanResp, err := net.Alice.PendingChannels(
			ctxt, pendingChansRequest,
		)
		if err != nil {
			predErr = fmt.Errorf("unable to query for pending "+
				"channels: %v", err)
			return false
		}

		predErr = checkNumForceClosedChannels(pendingChanResp, 0)
		if predErr != nil {
			return false
		}

		// In addition to there being no pending channels, we verify
		// that pending channels does not report any money still in
		// limbo.
		if pendingChanResp.TotalLimboBalance != 0 {
			predErr = errors.New("no user funds should be left " +
				"in limbo after incubation")
			return false
		}

		return true
	}, 15*time.Second)
	if err != nil {
		t.Fatalf(predErr.Error())
	}

	// At this point, Bob should now be aware of his new immediately
	// spendable on-chain balance, as it was Alice who broadcast the
	// commitment transaction.
	carolBalResp, err = net.Bob.WalletBalance(ctxb, carolBalReq)
	if err != nil {
		t.Fatalf("unable to get carol's balance: %v", err)
	}
	carolExpectedBalance := btcutil.Amount(carolStartingBalance) + pushAmt
	if btcutil.Amount(carolBalResp.ConfirmedBalance) < carolExpectedBalance {
		t.Fatalf("carol's balance is incorrect: expected %v got %v",
			carolExpectedBalance,
			carolBalResp.ConfirmedBalance)
	}
}

// testSphinxReplayPersistence verifies that replayed onion packets are rejected
// by a remote peer after a restart. We use a combination of unsafe
// configuration arguments to force Carol to replay the same sphinx packet after
// reconnecting to Dave, and compare the returned failure message with what we
// expect for replayed onion packets.
func testSphinxReplayPersistence(net *lntest.NetworkHarness, t *harnessTest) {
	ctxb := context.Background()

	// Open a channel with 100k satoshis between Carol and Dave with Carol being
	// the sole funder of the channel.
	chanAmt := btcutil.Amount(100000)

	// First, we'll create Dave, the receiver, and start him in hodl mode.
	dave, err := net.NewNode("Dave", []string{"--debughtlc", "--hodl.exit-settle"})
	if err != nil {
		t.Fatalf("unable to create new nodes: %v", err)
	}

	// We must remember to shutdown the nodes we created for the duration
	// of the tests, only leaving the two seed nodes (Alice and Bob) within
	// our test network.
	defer shutdownAndAssert(net, t, dave)

	// Next, we'll create Carol and establish a channel to from her to
	// Dave. Carol is started in both unsafe-replay and unsafe-disconnect,
	// which will cause her to replay any pending Adds held in memory upon
	// reconnection.
	carol, err := net.NewNode("Carol", []string{"--unsafe-replay"})
	if err != nil {
		t.Fatalf("unable to create new nodes: %v", err)
	}
	defer shutdownAndAssert(net, t, carol)

	if err := net.ConnectNodes(ctxb, carol, dave); err != nil {
		t.Fatalf("unable to connect carol to dave: %v", err)
	}
	err = net.SendCoins(ctxb, btcutil.SatoshiPerBitcoin, carol)
	if err != nil {
		t.Fatalf("unable to send coins to carol: %v", err)
	}
	ctxt, _ := context.WithTimeout(ctxb, channelOpenTimeout)
	chanPoint := openChannelAndAssert(
		ctxt, t, net, carol, dave,
		lntest.OpenChannelParams{
			Amt: chanAmt,
		},
	)

	assertAmountSent := func(amt btcutil.Amount) {
		// Both channels should also have properly accounted from the
		// amount that has been sent/received over the channel.
		listReq := &lnrpc.ListChannelsRequest{}
		carolListChannels, err := carol.ListChannels(ctxb, listReq)
		if err != nil {
			t.Fatalf("unable to query for alice's channel list: %v", err)
		}
		carolSatoshisSent := carolListChannels.Channels[0].TotalSatoshisSent
		if carolSatoshisSent != int64(amt) {
			t.Fatalf("Carol's satoshis sent is incorrect got %v, expected %v",
				carolSatoshisSent, amt)
		}

		daveListChannels, err := dave.ListChannels(ctxb, listReq)
		if err != nil {
			t.Fatalf("unable to query for Dave's channel list: %v", err)
		}
		daveSatoshisReceived := daveListChannels.Channels[0].TotalSatoshisReceived
		if daveSatoshisReceived != int64(amt) {
			t.Fatalf("Dave's satoshis received is incorrect got %v, expected %v",
				daveSatoshisReceived, amt)
		}
	}

	// Now that the channel is open, create an invoice for Dave which
	// expects a payment of 1000 satoshis from Carol paid via a particular
	// preimage.
	const paymentAmt = 1000
	preimage := bytes.Repeat([]byte("A"), 32)
	invoice := &lnrpc.Invoice{
		Memo:      "testing",
		RPreimage: preimage,
		Value:     paymentAmt,
	}
	invoiceResp, err := dave.AddInvoice(ctxb, invoice)
	if err != nil {
		t.Fatalf("unable to add invoice: %v", err)
	}

	// Wait for Carol to recognize and advertise the new channel generated
	// above.
	ctxt, _ = context.WithTimeout(ctxb, defaultTimeout)
	err = carol.WaitForNetworkChannelOpen(ctxt, chanPoint)
	if err != nil {
		t.Fatalf("alice didn't advertise channel before "+
			"timeout: %v", err)
	}
	err = dave.WaitForNetworkChannelOpen(ctxt, chanPoint)
	if err != nil {
		t.Fatalf("bob didn't advertise channel before "+
			"timeout: %v", err)
	}

	// With the invoice for Dave added, send a payment from Carol paying
	// to the above generated invoice.
	ctx, cancel := context.WithCancel(ctxb)
	defer cancel()

	payStream, err := carol.SendPayment(ctx)
	if err != nil {
		t.Fatalf("unable to open payment stream: %v", err)
	}

	sendReq := &lnrpc.SendRequest{PaymentRequest: invoiceResp.PaymentRequest}
	err = payStream.Send(sendReq)
	if err != nil {
		t.Fatalf("unable to send payment: %v", err)
	}

	time.Sleep(200 * time.Millisecond)

	// Dave's invoice should not be marked as settled.
	payHash := &lnrpc.PaymentHash{
		RHash: invoiceResp.RHash,
	}
	dbInvoice, err := dave.LookupInvoice(ctxb, payHash)
	if err != nil {
		t.Fatalf("unable to lookup invoice: %v", err)
	}
	if dbInvoice.Settled {
		t.Fatalf("dave's invoice should not be marked as settled: %v",
			spew.Sdump(dbInvoice))
	}

	// With the payment sent but hedl, all balance related stats should not
	// have changed.
	time.Sleep(time.Millisecond * 200)
	assertAmountSent(0)

	// With the first payment sent, restart dave to make sure he is
	// persisting the information required to detect replayed sphinx
	// packets.
	if err := net.RestartNode(dave, nil); err != nil {
		t.Fatalf("unable to restart dave: %v", err)
	}

	// Carol should retransmit the Add hedl in her mailbox on startup. Dave
	// should not accept the replayed Add, and actually fail back the
	// pending payment. Even though he still holds the original settle, if
	// he does fail, it is almost certainly caused by the sphinx replay
	// protection, as it is the only validation we do in hodl mode.
	resp, err := payStream.Recv()
	if err != nil {
		t.Fatalf("unable to receive payment response: %v", err)
	}

	// Construct the response we expect after sending a duplicate packet
	// that fails due to sphinx replay detection.
	replayErr := fmt.Sprintf("unable to route payment to destination: "+
		"TemporaryChannelFailure: unable to de-obfuscate onion failure, "+
		"htlc with hash(%x): unable to retrieve onion failure",
		invoiceResp.RHash)

	if resp.PaymentError != replayErr {
		t.Fatalf("received payment error: %v", resp.PaymentError)
	}

	// Since the payment failed, the balance should still be left
	// unaltered.
	assertAmountSent(0)

	ctxt, _ = context.WithTimeout(ctxb, channelCloseTimeout)
	closeChannelAndAssert(ctxt, t, net, carol, chanPoint, true)

	// Cleanup by mining the force close and sweep transaction.
	cleanupForceClose(t, net, carol, chanPoint)
}

func testSingleHopInvoice(net *lntest.NetworkHarness, t *harnessTest) {
	ctxb := context.Background()

	// Open a channel with 100k satoshis between Alice and Bob with Alice being
	// the sole funder of the channel.
	ctxt, _ := context.WithTimeout(ctxb, channelOpenTimeout)
	chanAmt := btcutil.Amount(100000)
	chanPoint := openChannelAndAssert(
		ctxt, t, net, net.Alice, net.Bob,
		lntest.OpenChannelParams{
			Amt: chanAmt,
		},
	)

	assertAmountSent := func(amt btcutil.Amount) {
		// Both channels should also have properly accounted from the
		// amount that has been sent/received over the channel.
		listReq := &lnrpc.ListChannelsRequest{}
		aliceListChannels, err := net.Alice.ListChannels(ctxb, listReq)
		if err != nil {
			t.Fatalf("unable to query for alice's channel list: %v", err)
		}
		aliceSatoshisSent := aliceListChannels.Channels[0].TotalSatoshisSent
		if aliceSatoshisSent != int64(amt) {
			t.Fatalf("Alice's satoshis sent is incorrect got %v, expected %v",
				aliceSatoshisSent, amt)
		}

		bobListChannels, err := net.Bob.ListChannels(ctxb, listReq)
		if err != nil {
			t.Fatalf("unable to query for bob's channel list: %v", err)
		}
		bobSatoshisReceived := bobListChannels.Channels[0].TotalSatoshisReceived
		if bobSatoshisReceived != int64(amt) {
			t.Fatalf("Bob's satoshis received is incorrect got %v, expected %v",
				bobSatoshisReceived, amt)
		}
	}

	// Now that the channel is open, create an invoice for Bob which
	// expects a payment of 1000 satoshis from Alice paid via a particular
	// preimage.
	const paymentAmt = 1000
	preimage := bytes.Repeat([]byte("A"), 32)
	invoice := &lnrpc.Invoice{
		Memo:      "testing",
		RPreimage: preimage,
		Value:     paymentAmt,
	}
	invoiceResp, err := net.Bob.AddInvoice(ctxb, invoice)
	if err != nil {
		t.Fatalf("unable to add invoice: %v", err)
	}

	// Wait for Alice to recognize and advertise the new channel generated
	// above.
	ctxt, _ = context.WithTimeout(ctxb, defaultTimeout)
	err = net.Alice.WaitForNetworkChannelOpen(ctxt, chanPoint)
	if err != nil {
		t.Fatalf("alice didn't advertise channel before "+
			"timeout: %v", err)
	}
	err = net.Bob.WaitForNetworkChannelOpen(ctxt, chanPoint)
	if err != nil {
		t.Fatalf("bob didn't advertise channel before "+
			"timeout: %v", err)
	}

	// With the invoice for Bob added, send a payment towards Alice paying
	// to the above generated invoice.
	sendReq := &lnrpc.SendRequest{
		PaymentRequest: invoiceResp.PaymentRequest,
	}
	ctxt, _ = context.WithTimeout(ctxb, defaultTimeout)
	resp, err := net.Alice.SendPaymentSync(ctxt, sendReq)
	if err != nil {
		t.Fatalf("unable to send payment: %v", err)
	}

	// Ensure we obtain the proper preimage in the response.
	if resp.PaymentError != "" {
		t.Fatalf("error when attempting recv: %v", resp.PaymentError)
	} else if !bytes.Equal(preimage, resp.PaymentPreimage) {
		t.Fatalf("preimage mismatch: expected %v, got %v", preimage,
			resp.GetPaymentPreimage())
	}

	// Bob's invoice should now be found and marked as settled.
	payHash := &lnrpc.PaymentHash{
		RHash: invoiceResp.RHash,
	}
	dbInvoice, err := net.Bob.LookupInvoice(ctxb, payHash)
	if err != nil {
		t.Fatalf("unable to lookup invoice: %v", err)
	}
	if !dbInvoice.Settled {
		t.Fatalf("bob's invoice should be marked as settled: %v",
			spew.Sdump(dbInvoice))
	}

	// With the payment completed all balance related stats should be
	// properly updated.
	time.Sleep(time.Millisecond * 200)
	assertAmountSent(paymentAmt)

	// Create another invoice for Bob, this time leaving off the preimage
	// to one will be randomly generated. We'll test the proper
	// encoding/decoding of the zpay32 payment requests.
	invoice = &lnrpc.Invoice{
		Memo:  "test3",
		Value: paymentAmt,
	}
	invoiceResp, err = net.Bob.AddInvoice(ctxb, invoice)
	if err != nil {
		t.Fatalf("unable to add invoice: %v", err)
	}

	// Next send another payment, but this time using a zpay32 encoded
	// invoice rather than manually specifying the payment details.
	sendReq = &lnrpc.SendRequest{
		PaymentRequest: invoiceResp.PaymentRequest,
	}
	ctxt, _ = context.WithTimeout(ctxb, defaultTimeout)
	resp, err = net.Alice.SendPaymentSync(ctxt, sendReq)
	if err != nil {
		t.Fatalf("unable to send payment: %v", err)
	}
	if resp.PaymentError != "" {
		t.Fatalf("error when attempting recv: %v", resp.PaymentError)
	}

	// The second payment should also have succeeded, with the balances
	// being update accordingly.
	time.Sleep(time.Millisecond * 200)
	assertAmountSent(paymentAmt * 2)

	ctxt, _ = context.WithTimeout(ctxb, channelCloseTimeout)
	closeChannelAndAssert(ctxt, t, net, net.Alice, chanPoint, false)
}

func testListPayments(net *lntest.NetworkHarness, t *harnessTest) {
	ctxb := context.Background()

	// First start by deleting all payments that Alice knows of. This will
	// allow us to execute the test with a clean state for Alice.
	delPaymentsReq := &lnrpc.DeleteAllPaymentsRequest{}
	if _, err := net.Alice.DeleteAllPayments(ctxb, delPaymentsReq); err != nil {
		t.Fatalf("unable to delete payments: %v", err)
	}

	// Check that there are no payments before test.
	reqInit := &lnrpc.ListPaymentsRequest{}
	paymentsRespInit, err := net.Alice.ListPayments(ctxb, reqInit)
	if err != nil {
		t.Fatalf("error when obtaining Alice payments: %v", err)
	}
	if len(paymentsRespInit.Payments) != 0 {
		t.Fatalf("incorrect number of payments, got %v, want %v",
			len(paymentsRespInit.Payments), 0)
	}

	// Open a channel with 100k satoshis between Alice and Bob with Alice
	// being the sole funder of the channel.
	chanAmt := btcutil.Amount(100000)
	ctxt, _ := context.WithTimeout(ctxb, channelOpenTimeout)
	chanPoint := openChannelAndAssert(
		ctxt, t, net, net.Alice, net.Bob,
		lntest.OpenChannelParams{
			Amt: chanAmt,
		},
	)

	// Now that the channel is open, create an invoice for Bob which
	// expects a payment of 1000 satoshis from Alice paid via a particular
	// preimage.
	const paymentAmt = 1000
	preimage := bytes.Repeat([]byte("B"), 32)
	invoice := &lnrpc.Invoice{
		Memo:      "testing",
		RPreimage: preimage,
		Value:     paymentAmt,
	}
	addInvoiceCtxt, _ := context.WithTimeout(ctxb, defaultTimeout)
	invoiceResp, err := net.Bob.AddInvoice(addInvoiceCtxt, invoice)
	if err != nil {
		t.Fatalf("unable to add invoice: %v", err)
	}

	// Wait for Alice to recognize and advertise the new channel generated
	// above.
	ctxt, _ = context.WithTimeout(ctxb, defaultTimeout)
	if err = net.Alice.WaitForNetworkChannelOpen(ctxt, chanPoint); err != nil {
		t.Fatalf("alice didn't advertise channel before "+
			"timeout: %v", err)
	}
	if err = net.Bob.WaitForNetworkChannelOpen(ctxt, chanPoint); err != nil {
		t.Fatalf("bob didn't advertise channel before "+
			"timeout: %v", err)
	}

	// With the invoice for Bob added, send a payment towards Alice paying
	// to the above generated invoice.
	sendReq := &lnrpc.SendRequest{
		PaymentRequest: invoiceResp.PaymentRequest,
	}
	ctxt, _ = context.WithTimeout(ctxb, defaultTimeout)
	resp, err := net.Alice.SendPaymentSync(ctxt, sendReq)
	if err != nil {
		t.Fatalf("unable to send payment: %v", err)
	}
	if resp.PaymentError != "" {
		t.Fatalf("error when attempting recv: %v", resp.PaymentError)
	}

	// Grab Alice's list of payments, she should show the existence of
	// exactly one payment.
	req := &lnrpc.ListPaymentsRequest{}
	paymentsResp, err := net.Alice.ListPayments(ctxb, req)
	if err != nil {
		t.Fatalf("error when obtaining Alice payments: %v", err)
	}
	if len(paymentsResp.Payments) != 1 {
		t.Fatalf("incorrect number of payments, got %v, want %v",
			len(paymentsResp.Payments), 1)
	}
	p := paymentsResp.Payments[0]

	// Ensure that the stored path shows a direct payment to Bob with no
	// other nodes in-between.
	expectedPath := []string{
		net.Bob.PubKeyStr,
	}
	if !reflect.DeepEqual(p.Path, expectedPath) {
		t.Fatalf("incorrect path, got %v, want %v",
			p.Path, expectedPath)
	}

	// The payment amount should also match our previous payment directly.
	if p.Value != paymentAmt {
		t.Fatalf("incorrect amount, got %v, want %v",
			p.Value, paymentAmt)
	}

	// The payment hash (or r-hash) should have been stored correctly.
	correctRHash := hex.EncodeToString(invoiceResp.RHash)
	if !reflect.DeepEqual(p.PaymentHash, correctRHash) {
		t.Fatalf("incorrect RHash, got %v, want %v",
			p.PaymentHash, correctRHash)
	}

	// Finally, as we made a single-hop direct payment, there should have
	// been no fee applied.
	if p.Fee != 0 {
		t.Fatalf("incorrect Fee, got %v, want %v", p.Fee, 0)
	}

	// Delete all payments from Alice. DB should have no payments.
	delReq := &lnrpc.DeleteAllPaymentsRequest{}
	_, err = net.Alice.DeleteAllPayments(ctxb, delReq)
	if err != nil {
		t.Fatalf("Can't delete payments at the end: %v", err)
	}

	// Check that there are no payments before test.
	listReq := &lnrpc.ListPaymentsRequest{}
	paymentsResp, err = net.Alice.ListPayments(ctxb, listReq)
	if err != nil {
		t.Fatalf("error when obtaining Alice payments: %v", err)
	}
	if len(paymentsResp.Payments) != 0 {
		t.Fatalf("incorrect number of payments, got %v, want %v",
			len(paymentsRespInit.Payments), 0)
	}

	ctxt, _ = context.WithTimeout(ctxb, channelCloseTimeout)
	closeChannelAndAssert(ctxt, t, net, net.Alice, chanPoint, false)
}

// assertAmountPaid checks that the ListChannels command of the provided
// node list the total amount sent and received as expected for the
// provided channel.
func assertAmountPaid(t *harnessTest, ctxb context.Context, channelName string,
	node *lntest.HarnessNode, chanPoint wire.OutPoint, amountSent,
	amountReceived int64) {

	checkAmountPaid := func() error {
		listReq := &lnrpc.ListChannelsRequest{}
		resp, err := node.ListChannels(ctxb, listReq)
		if err != nil {
			return fmt.Errorf("unable to for node's "+
				"channels: %v", err)
		}
		for _, channel := range resp.Channels {
			if channel.ChannelPoint != chanPoint.String() {
				continue
			}

			if channel.TotalSatoshisSent != amountSent {
				return fmt.Errorf("%v: incorrect amount"+
					" sent: %v != %v", channelName,
					channel.TotalSatoshisSent,
					amountSent)
			}
			if channel.TotalSatoshisReceived !=
				amountReceived {
				return fmt.Errorf("%v: incorrect amount"+
					" received: %v != %v",
					channelName,
					channel.TotalSatoshisReceived,
					amountReceived)
			}

			return nil
		}
		return fmt.Errorf("channel not found")
	}

	// As far as HTLC inclusion in commitment transaction might be
	// postponed we will try to check the balance couple of times,
	// and then if after some period of time we receive wrong
	// balance return the error.
	// TODO(roasbeef): remove sleep after invoice notification hooks
	// are in place
	var timeover uint32
	go func() {
		<-time.After(time.Second * 20)
		atomic.StoreUint32(&timeover, 1)
	}()

	for {
		isTimeover := atomic.LoadUint32(&timeover) == 1
		if err := checkAmountPaid(); err != nil {
			if isTimeover {
				t.Fatalf("Check amount Paid failed: %v", err)
			}
		} else {
			break
		}
	}
}

// updateChannelPolicy updates the channel policy of node to the
// given fees and timelock delta. This function blocks until
// listenerNode has received the policy update.
func updateChannelPolicy(t *harnessTest, node *lntest.HarnessNode,
	chanPoint *lnrpc.ChannelPoint, baseFee int64, feeRate int64,
	timeLockDelta uint32, listenerNode *lntest.HarnessNode) {

	ctxb := context.Background()

	expectedPolicy := &lnrpc.RoutingPolicy{
		FeeBaseMsat:      baseFee,
		FeeRateMilliMsat: feeRate,
		TimeLockDelta:    timeLockDelta,
		MinHtlc:          1000, // default value
	}

	updateFeeReq := &lnrpc.PolicyUpdateRequest{
		BaseFeeMsat:   baseFee,
		FeeRate:       float64(feeRate) / testFeeBase,
		TimeLockDelta: timeLockDelta,
		Scope: &lnrpc.PolicyUpdateRequest_ChanPoint{
			ChanPoint: chanPoint,
		},
	}

	ctxt, _ := context.WithTimeout(ctxb, defaultTimeout)
	if _, err := node.UpdateChannelPolicy(ctxt, updateFeeReq); err != nil {
		t.Fatalf("unable to update chan policy: %v", err)
	}

	// Wait for listener node to receive the channel update from node.
	ctxt, _ = context.WithTimeout(ctxb, defaultTimeout)
	graphSub := subscribeGraphNotifications(t, ctxt, listenerNode)
	defer close(graphSub.quit)

	waitForChannelUpdate(
		t, graphSub,
		[]expectedChanUpdate{
			{node.PubKeyStr, expectedPolicy, chanPoint},
		},
	)
}

func testMultiHopPayments(net *lntest.NetworkHarness, t *harnessTest) {
	const chanAmt = btcutil.Amount(100000)
	ctxb := context.Background()
	var networkChans []*lnrpc.ChannelPoint

	// Open a channel with 100k satoshis between Alice and Bob with Alice
	// being the sole funder of the channel.
	ctxt, _ := context.WithTimeout(ctxb, channelOpenTimeout)
	chanPointAlice := openChannelAndAssert(
		ctxt, t, net, net.Alice, net.Bob,
		lntest.OpenChannelParams{
			Amt: chanAmt,
		},
	)
	networkChans = append(networkChans, chanPointAlice)

	txidHash, err := getChanPointFundingTxid(chanPointAlice)
	if err != nil {
		t.Fatalf("unable to get txid: %v", err)
	}
	aliceChanTXID, err := chainhash.NewHash(txidHash)
	if err != nil {
		t.Fatalf("unable to create sha hash: %v", err)
	}
	aliceFundPoint := wire.OutPoint{
		Hash:  *aliceChanTXID,
		Index: chanPointAlice.OutputIndex,
	}

	// As preliminary setup, we'll create two new nodes: Carol and Dave,
	// such that we now have a 4 ndoe, 3 channel topology. Dave will make
	// a channel with Alice, and Carol with Dave. After this setup, the
	// network topology should now look like:
	//     Carol -> Dave -> Alice -> Bob
	//
	// First, we'll create Dave and establish a channel to Alice.
	dave, err := net.NewNode("Dave", nil)
	if err != nil {
		t.Fatalf("unable to create new nodes: %v", err)
	}
	defer shutdownAndAssert(net, t, dave)

	if err := net.ConnectNodes(ctxb, dave, net.Alice); err != nil {
		t.Fatalf("unable to connect dave to alice: %v", err)
	}
	err = net.SendCoins(ctxb, btcutil.SatoshiPerBitcoin, dave)
	if err != nil {
		t.Fatalf("unable to send coins to dave: %v", err)
	}
	ctxt, _ = context.WithTimeout(ctxb, channelOpenTimeout)
	chanPointDave := openChannelAndAssert(
		ctxt, t, net, dave, net.Alice,
		lntest.OpenChannelParams{
			Amt: chanAmt,
		},
	)
	networkChans = append(networkChans, chanPointDave)
	txidHash, err = getChanPointFundingTxid(chanPointDave)
	if err != nil {
		t.Fatalf("unable to get txid: %v", err)
	}
	daveChanTXID, err := chainhash.NewHash(txidHash)
	if err != nil {
		t.Fatalf("unable to create sha hash: %v", err)
	}
	daveFundPoint := wire.OutPoint{
		Hash:  *daveChanTXID,
		Index: chanPointDave.OutputIndex,
	}

	// Next, we'll create Carol and establish a channel to from her to
	// Dave.
	carol, err := net.NewNode("Carol", nil)
	if err != nil {
		t.Fatalf("unable to create new nodes: %v", err)
	}
	defer shutdownAndAssert(net, t, carol)

	if err := net.ConnectNodes(ctxb, carol, dave); err != nil {
		t.Fatalf("unable to connect carol to dave: %v", err)
	}
	err = net.SendCoins(ctxb, btcutil.SatoshiPerBitcoin, carol)
	if err != nil {
		t.Fatalf("unable to send coins to carol: %v", err)
	}
	ctxt, _ = context.WithTimeout(ctxb, channelOpenTimeout)
	chanPointCarol := openChannelAndAssert(
		ctxt, t, net, carol, dave,
		lntest.OpenChannelParams{
			Amt: chanAmt,
		},
	)
	networkChans = append(networkChans, chanPointCarol)

	txidHash, err = getChanPointFundingTxid(chanPointCarol)
	if err != nil {
		t.Fatalf("unable to get txid: %v", err)
	}
	carolChanTXID, err := chainhash.NewHash(txidHash)
	if err != nil {
		t.Fatalf("unable to create sha hash: %v", err)
	}
	carolFundPoint := wire.OutPoint{
		Hash:  *carolChanTXID,
		Index: chanPointCarol.OutputIndex,
	}

	// Wait for all nodes to have seen all channels.
	nodes := []*lntest.HarnessNode{net.Alice, net.Bob, carol, dave}
	nodeNames := []string{"Alice", "Bob", "Carol", "Dave"}
	for _, chanPoint := range networkChans {
		for i, node := range nodes {
			txidHash, err := getChanPointFundingTxid(chanPoint)
			if err != nil {
				t.Fatalf("unable to get txid: %v", err)
			}
			txid, e := chainhash.NewHash(txidHash)
			if e != nil {
				t.Fatalf("unable to create sha hash: %v", e)
			}
			point := wire.OutPoint{
				Hash:  *txid,
				Index: chanPoint.OutputIndex,
			}

			ctxt, _ = context.WithTimeout(ctxb, defaultTimeout)
			err = node.WaitForNetworkChannelOpen(ctxt, chanPoint)
			if err != nil {
				t.Fatalf("%s(%d): timeout waiting for "+
					"channel(%s) open: %v", nodeNames[i],
					node.NodeID, point, err)
			}
		}
	}

	// Create 5 invoices for Bob, which expect a payment from Carol for 1k
	// satoshis with a different preimage each time.
	const numPayments = 5
	const paymentAmt = 1000
	ctxt, _ = context.WithTimeout(ctxb, defaultTimeout)
	payReqs, _, _, err := createPayReqs(
		ctxt, net.Bob, paymentAmt, numPayments,
	)
	if err != nil {
		t.Fatalf("unable to create pay reqs: %v", err)
	}

	// We'll wait for all parties to recognize the new channels within the
	// network.
	ctxt, _ = context.WithTimeout(ctxb, defaultTimeout)
	err = dave.WaitForNetworkChannelOpen(ctxt, chanPointDave)
	if err != nil {
		t.Fatalf("dave didn't advertise his channel: %v", err)
	}
	ctxt, _ = context.WithTimeout(ctxb, defaultTimeout)
	err = carol.WaitForNetworkChannelOpen(ctxt, chanPointCarol)
	if err != nil {
		t.Fatalf("carol didn't advertise her channel in time: %v",
			err)
	}

	time.Sleep(time.Millisecond * 50)

	// Set the fee policies of the Alice -> Bob and the Dave -> Alice
	// channel edges to relatively large non default values. This makes it
	// possible to pick up more subtle fee calculation errors.
	updateChannelPolicy(t, net.Alice, chanPointAlice, 1000, 100000,
		144, carol)

	updateChannelPolicy(t, dave, chanPointDave, 5000, 150000,
		144, carol)

	// Using Carol as the source, pay to the 5 invoices from Bob created
	// above.
	ctxt, _ = context.WithTimeout(ctxb, defaultTimeout)
	err = completePaymentRequests(ctxt, carol, payReqs, true)
	if err != nil {
		t.Fatalf("unable to send payments: %v", err)
	}

	// When asserting the amount of satoshis moved, we'll factor in the
	// default base fee, as we didn't modify the fee structure when
	// creating the seed nodes in the network.
	const baseFee = 1

	// At this point all the channels within our proto network should be
	// shifted by 5k satoshis in the direction of Bob, the sink within the
	// payment flow generated above. The order of asserts corresponds to
	// increasing of time is needed to embed the HTLC in commitment
	// transaction, in channel Carol->David->Alice->Bob, order is Bob,
	// Alice, David, Carol.

	// The final node bob expects to get paid five times 1000 sat.
	expectedAmountPaidAtoB := int64(5 * 1000)

	assertAmountPaid(t, ctxb, "Alice(local) => Bob(remote)", net.Bob,
		aliceFundPoint, int64(0), expectedAmountPaidAtoB)
	assertAmountPaid(t, ctxb, "Alice(local) => Bob(remote)", net.Alice,
		aliceFundPoint, expectedAmountPaidAtoB, int64(0))

	// To forward a payment of 1000 sat, Alice is charging a fee of
	// 1 sat + 10% = 101 sat.
	const expectedFeeAlice = 5 * 101

	// Dave needs to pay what Alice pays plus Alice's fee.
	expectedAmountPaidDtoA := expectedAmountPaidAtoB + expectedFeeAlice

	assertAmountPaid(t, ctxb, "Dave(local) => Alice(remote)", net.Alice,
		daveFundPoint, int64(0), expectedAmountPaidDtoA)
	assertAmountPaid(t, ctxb, "Dave(local) => Alice(remote)", dave,
		daveFundPoint, expectedAmountPaidDtoA, int64(0))

	// To forward a payment of 1101 sat, Dave is charging a fee of
	// 5 sat + 15% = 170.15 sat. This is rounded down in rpcserver to 170.
	const expectedFeeDave = 5 * 170

	// Carol needs to pay what Dave pays plus Dave's fee.
	expectedAmountPaidCtoD := expectedAmountPaidDtoA + expectedFeeDave

	assertAmountPaid(t, ctxb, "Carol(local) => Dave(remote)", dave,
		carolFundPoint, int64(0), expectedAmountPaidCtoD)
	assertAmountPaid(t, ctxb, "Carol(local) => Dave(remote)", carol,
		carolFundPoint, expectedAmountPaidCtoD, int64(0))

	// Now that we know all the balances have been settled out properly,
	// we'll ensure that our internal record keeping for completed circuits
	// was properly updated.

	// First, check that the FeeReport response shows the proper fees
	// accrued over each time range. Dave should've earned 170 satoshi for
	// each of the forwarded payments.
	feeReport, err := dave.FeeReport(ctxb, &lnrpc.FeeReportRequest{})
	if err != nil {
		t.Fatalf("unable to query for fee report: %v", err)
	}

	if feeReport.DayFeeSum != uint64(expectedFeeDave) {
		t.Fatalf("fee mismatch: expected %v, got %v", expectedFeeDave,
			feeReport.DayFeeSum)
	}
	if feeReport.WeekFeeSum != uint64(expectedFeeDave) {
		t.Fatalf("fee mismatch: expected %v, got %v", expectedFeeDave,
			feeReport.WeekFeeSum)
	}
	if feeReport.MonthFeeSum != uint64(expectedFeeDave) {
		t.Fatalf("fee mismatch: expected %v, got %v", expectedFeeDave,
			feeReport.MonthFeeSum)
	}

	// Next, ensure that if we issue the vanilla query for the forwarding
	// history, it returns 5 values, and each entry is formatted properly.
	fwdingHistory, err := dave.ForwardingHistory(
		ctxb, &lnrpc.ForwardingHistoryRequest{},
	)
	if err != nil {
		t.Fatalf("unable to query for fee report: %v", err)
	}
	if len(fwdingHistory.ForwardingEvents) != 5 {
		t.Fatalf("wrong number of forwarding event: expected %v, "+
			"got %v", 5, len(fwdingHistory.ForwardingEvents))
	}
	expectedForwardingFee := uint64(expectedFeeDave / numPayments)
	for _, event := range fwdingHistory.ForwardingEvents {
		// Each event should show a fee of 170 satoshi.
		if event.Fee != expectedForwardingFee {
			t.Fatalf("fee mismatch:  expected %v, got %v",
				expectedForwardingFee, event.Fee)
		}
	}

	ctxt, _ = context.WithTimeout(ctxb, channelCloseTimeout)
	closeChannelAndAssert(ctxt, t, net, net.Alice, chanPointAlice, false)
	ctxt, _ = context.WithTimeout(ctxb, channelCloseTimeout)
	closeChannelAndAssert(ctxt, t, net, dave, chanPointDave, false)
	ctxt, _ = context.WithTimeout(ctxb, channelCloseTimeout)
	closeChannelAndAssert(ctxt, t, net, carol, chanPointCarol, false)
}

// testSingleHopSendToRoute tests that payments are properly processed
// through a provided route with a single hop. We'll create the
// following network topology:
//      Alice --100k--> Bob
// We'll query the daemon for routes from Alice to Bob and then
// send payments through the route.
func testSingleHopSendToRoute(net *lntest.NetworkHarness, t *harnessTest) {
	const chanAmt = btcutil.Amount(100000)
	ctxb := context.Background()
	var networkChans []*lnrpc.ChannelPoint

	// Open a channel with 100k satoshis between Alice and Bob with Alice
	// being the sole funder of the channel.
	ctxt, _ := context.WithTimeout(ctxb, channelOpenTimeout)
	chanPointAlice := openChannelAndAssert(
		ctxt, t, net, net.Alice, net.Bob,
		lntest.OpenChannelParams{
			Amt: chanAmt,
		},
	)
	networkChans = append(networkChans, chanPointAlice)

	txidHash, err := getChanPointFundingTxid(chanPointAlice)
	if err != nil {
		t.Fatalf("unable to get txid: %v", err)
	}
	aliceChanTXID, err := chainhash.NewHash(txidHash)
	if err != nil {
		t.Fatalf("unable to create sha hash: %v", err)
	}
	aliceFundPoint := wire.OutPoint{
		Hash:  *aliceChanTXID,
		Index: chanPointAlice.OutputIndex,
	}

	// Wait for all nodes to have seen all channels.
	nodes := []*lntest.HarnessNode{net.Alice, net.Bob}
	nodeNames := []string{"Alice", "Bob"}
	for _, chanPoint := range networkChans {
		for i, node := range nodes {
			txidHash, err := getChanPointFundingTxid(chanPoint)
			if err != nil {
				t.Fatalf("unable to get txid: %v", err)
			}
			txid, e := chainhash.NewHash(txidHash)
			if e != nil {
				t.Fatalf("unable to create sha hash: %v", e)
			}
			point := wire.OutPoint{
				Hash:  *txid,
				Index: chanPoint.OutputIndex,
			}

			ctxt, _ = context.WithTimeout(ctxb, defaultTimeout)
			err = node.WaitForNetworkChannelOpen(ctxt, chanPoint)
			if err != nil {
				t.Fatalf("%s(%d): timeout waiting for "+
					"channel(%s) open: %v", nodeNames[i],
					node.NodeID, point, err)
			}
		}
	}

	// Query for routes to pay from Alice to Bob.
	// We set FinalCltvDelta to 144 since by default QueryRoutes returns
	// the last hop with a final cltv delta of 9 where as the default in
	// htlcswitch is 144.
	const paymentAmt = 1000
	routesReq := &lnrpc.QueryRoutesRequest{
		PubKey:         net.Bob.PubKeyStr,
		Amt:            paymentAmt,
		NumRoutes:      1,
		FinalCltvDelta: 144,
	}
	ctxt, _ = context.WithTimeout(ctxb, defaultTimeout)
	routes, err := net.Alice.QueryRoutes(ctxt, routesReq)
	if err != nil {
		t.Fatalf("unable to get route: %v", err)
	}

	// Create 5 invoices for Bob, which expect a payment from Alice for 1k
	// satoshis with a different preimage each time.
	const numPayments = 5
	ctxt, _ = context.WithTimeout(ctxb, defaultTimeout)
	_, rHashes, _, err := createPayReqs(
		ctxt, net.Bob, paymentAmt, numPayments,
	)
	if err != nil {
		t.Fatalf("unable to create pay reqs: %v", err)
	}

	// We'll wait for all parties to recognize the new channels within the
	// network.
	ctxt, _ = context.WithTimeout(ctxb, defaultTimeout)
	err = net.Bob.WaitForNetworkChannelOpen(ctxt, chanPointAlice)
	if err != nil {
		t.Fatalf("alice didn't advertise her channel in time: %v", err)
	}

	time.Sleep(time.Millisecond * 50)

	// Using Alice as the source, pay to the 5 invoices from Carol created
	// above.
	ctxt, _ = context.WithTimeout(ctxb, defaultTimeout)
	alicePayStream, err := net.Alice.SendToRoute(ctxt)
	if err != nil {
		t.Fatalf("unable to create payment stream for alice: %v", err)
	}

	for _, rHash := range rHashes {
		sendReq := &lnrpc.SendToRouteRequest{
			PaymentHash: rHash,
			Routes:      routes.Routes,
		}
		err := alicePayStream.Send(sendReq)

		if err != nil {
			t.Fatalf("unable to send payment: %v", err)
		}
	}

	for range rHashes {
		resp, err := alicePayStream.Recv()
		if err != nil {
			t.Fatalf("unable to send payment: %v", err)
		}
		if resp.PaymentError != "" {
			t.Fatalf("received payment error: %v", resp.PaymentError)
		}
	}

	// At this point all the channels within our proto network should be
	// shifted by 5k satoshis in the direction of Bob, the sink within the
	// payment flow generated above. The order of asserts corresponds to
	// increasing of time is needed to embed the HTLC in commitment
	// transaction, in channel Alice->Bob, order is Bob and then Alice.
	const amountPaid = int64(5000)
	assertAmountPaid(t, ctxb, "Alice(local) => Bob(remote)", net.Bob,
		aliceFundPoint, int64(0), amountPaid)
	assertAmountPaid(t, ctxb, "Alice(local) => Bob(remote)", net.Alice,
		aliceFundPoint, amountPaid, int64(0))

	ctxt, _ = context.WithTimeout(ctxb, channelCloseTimeout)
	closeChannelAndAssert(ctxt, t, net, net.Alice, chanPointAlice, false)
}

// testMultiHopSendToRoute tests that payments are properly processed
// through a provided route. We'll create the following network topology:
//      Alice --100k--> Bob --100k--> Carol
// We'll query the daemon for routes from Alice to Carol and then
// send payments through the routes.
func testMultiHopSendToRoute(net *lntest.NetworkHarness, t *harnessTest) {
	const chanAmt = btcutil.Amount(100000)
	ctxb := context.Background()
	var networkChans []*lnrpc.ChannelPoint

	// Open a channel with 100k satoshis between Alice and Bob with Alice
	// being the sole funder of the channel.
	ctxt, _ := context.WithTimeout(ctxb, channelOpenTimeout)
	chanPointAlice := openChannelAndAssert(
		ctxt, t, net, net.Alice, net.Bob,
		lntest.OpenChannelParams{
			Amt: chanAmt,
		},
	)
	networkChans = append(networkChans, chanPointAlice)

	txidHash, err := getChanPointFundingTxid(chanPointAlice)
	if err != nil {
		t.Fatalf("unable to get txid: %v", err)
	}
	aliceChanTXID, err := chainhash.NewHash(txidHash)
	if err != nil {
		t.Fatalf("unable to create sha hash: %v", err)
	}
	aliceFundPoint := wire.OutPoint{
		Hash:  *aliceChanTXID,
		Index: chanPointAlice.OutputIndex,
	}

	// Create Carol and establish a channel from Bob. Bob is the sole funder
	// of the channel with 100k satoshis. The network topology should look like:
	// Alice -> Bob -> Carol
	carol, err := net.NewNode("Carol", nil)
	if err != nil {
		t.Fatalf("unable to create new nodes: %v", err)
	}
	defer shutdownAndAssert(net, t, carol)

	if err := net.ConnectNodes(ctxb, carol, net.Bob); err != nil {
		t.Fatalf("unable to connect carol to alice: %v", err)
	}
	err = net.SendCoins(ctxb, btcutil.SatoshiPerBitcoin, net.Bob)
	if err != nil {
		t.Fatalf("unable to send coins to bob: %v", err)
	}
	ctxt, _ = context.WithTimeout(ctxb, channelOpenTimeout)
	chanPointBob := openChannelAndAssert(
		ctxt, t, net, net.Bob, carol,
		lntest.OpenChannelParams{
			Amt: chanAmt,
		},
	)
	networkChans = append(networkChans, chanPointBob)
	txidHash, err = getChanPointFundingTxid(chanPointBob)
	if err != nil {
		t.Fatalf("unable to get txid: %v", err)
	}
	bobChanTXID, err := chainhash.NewHash(txidHash)
	if err != nil {
		t.Fatalf("unable to create sha hash: %v", err)
	}
	bobFundPoint := wire.OutPoint{
		Hash:  *bobChanTXID,
		Index: chanPointBob.OutputIndex,
	}

	// Wait for all nodes to have seen all channels.
	nodes := []*lntest.HarnessNode{net.Alice, net.Bob, carol}
	nodeNames := []string{"Alice", "Bob", "Carol"}
	for _, chanPoint := range networkChans {
		for i, node := range nodes {
			txidHash, err := getChanPointFundingTxid(chanPoint)
			if err != nil {
				t.Fatalf("unable to get txid: %v", err)
			}
			txid, e := chainhash.NewHash(txidHash)
			if e != nil {
				t.Fatalf("unable to create sha hash: %v", e)
			}
			point := wire.OutPoint{
				Hash:  *txid,
				Index: chanPoint.OutputIndex,
			}

			ctxt, _ = context.WithTimeout(ctxb, defaultTimeout)
			err = node.WaitForNetworkChannelOpen(ctxt, chanPoint)
			if err != nil {
				t.Fatalf("%s(%d): timeout waiting for "+
					"channel(%s) open: %v", nodeNames[i],
					node.NodeID, point, err)
			}
		}
	}

	// Query for routes to pay from Alice to Carol.
	// We set FinalCltvDelta to 144 since by default QueryRoutes returns
	// the last hop with a final cltv delta of 9 where as the default in
	// htlcswitch is 144.
	const paymentAmt = 1000
	routesReq := &lnrpc.QueryRoutesRequest{
		PubKey:         carol.PubKeyStr,
		Amt:            paymentAmt,
		NumRoutes:      1,
		FinalCltvDelta: 144,
	}
	ctxt, _ = context.WithTimeout(ctxb, defaultTimeout)
	routes, err := net.Alice.QueryRoutes(ctxt, routesReq)
	if err != nil {
		t.Fatalf("unable to get route: %v", err)
	}

	// Create 5 invoices for Carol, which expect a payment from Alice for 1k
	// satoshis with a different preimage each time.
	const numPayments = 5
	ctxt, _ = context.WithTimeout(ctxb, defaultTimeout)
	_, rHashes, _, err := createPayReqs(
		ctxt, carol, paymentAmt, numPayments,
	)
	if err != nil {
		t.Fatalf("unable to create pay reqs: %v", err)
	}

	// We'll wait for all parties to recognize the new channels within the
	// network.
	ctxt, _ = context.WithTimeout(ctxb, defaultTimeout)
	err = carol.WaitForNetworkChannelOpen(ctxt, chanPointBob)
	if err != nil {
		t.Fatalf("bob didn't advertise his channel in time: %v", err)
	}

	time.Sleep(time.Millisecond * 50)

	// Using Alice as the source, pay to the 5 invoices from Carol created
	// above.
	ctxt, _ = context.WithTimeout(ctxb, defaultTimeout)
	alicePayStream, err := net.Alice.SendToRoute(ctxt)
	if err != nil {
		t.Fatalf("unable to create payment stream for alice: %v", err)
	}

	for _, rHash := range rHashes {
		sendReq := &lnrpc.SendToRouteRequest{
			PaymentHash: rHash,
			Routes:      routes.Routes,
		}
		err := alicePayStream.Send(sendReq)

		if err != nil {
			t.Fatalf("unable to send payment: %v", err)
		}
	}

	for range rHashes {
		resp, err := alicePayStream.Recv()
		if err != nil {
			t.Fatalf("unable to send payment: %v", err)
		}
		if resp.PaymentError != "" {
			t.Fatalf("received payment error: %v", resp.PaymentError)
		}
	}

	// When asserting the amount of satoshis moved, we'll factor in the
	// default base fee, as we didn't modify the fee structure when
	// creating the seed nodes in the network.
	const baseFee = 1

	// At this point all the channels within our proto network should be
	// shifted by 5k satoshis in the direction of Carol, the sink within the
	// payment flow generated above. The order of asserts corresponds to
	// increasing of time is needed to embed the HTLC in commitment
	// transaction, in channel Alice->Bob->Carol, order is Carol, Bob,
	// Alice.
	const amountPaid = int64(5000)
	assertAmountPaid(t, ctxb, "Bob(local) => Carol(remote)", carol,
		bobFundPoint, int64(0), amountPaid)
	assertAmountPaid(t, ctxb, "Bob(local) => Carol(remote)", net.Bob,
		bobFundPoint, amountPaid, int64(0))
	assertAmountPaid(t, ctxb, "Alice(local) => Bob(remote)", net.Bob,
		aliceFundPoint, int64(0), amountPaid+(baseFee*numPayments))
	assertAmountPaid(t, ctxb, "Alice(local) => Bob(remote)", net.Alice,
		aliceFundPoint, amountPaid+(baseFee*numPayments), int64(0))

	ctxt, _ = context.WithTimeout(ctxb, channelCloseTimeout)
	closeChannelAndAssert(ctxt, t, net, net.Alice, chanPointAlice, false)
	ctxt, _ = context.WithTimeout(ctxb, channelCloseTimeout)
	closeChannelAndAssert(ctxt, t, net, carol, chanPointBob, false)
}

// testSendToRouteErrorPropagation tests propagation of errors that occur
// while processing a multi-hop payment through an unknown route.
func testSendToRouteErrorPropagation(net *lntest.NetworkHarness, t *harnessTest) {
	const chanAmt = btcutil.Amount(100000)
	ctxb := context.Background()

	// Open a channel with 100k satoshis between Alice and Bob with Alice
	// being the sole funder of the channel.
	ctxt, _ := context.WithTimeout(ctxb, channelOpenTimeout)
	chanPointAlice := openChannelAndAssert(
		ctxt, t, net, net.Alice, net.Bob,
		lntest.OpenChannelParams{
			Amt: chanAmt,
		},
	)

	ctxt, _ = context.WithTimeout(ctxb, defaultTimeout)
	err := net.Alice.WaitForNetworkChannelOpen(ctxt, chanPointAlice)
	if err != nil {
		t.Fatalf("alice didn't advertise her channel: %v", err)
	}

	// Create a new nodes (Carol and Charlie), load her with some funds,
	// then establish a connection between Carol and Charlie with a channel
	// that has identical capacity to the one created above.Then we will
	// get route via queryroutes call which will be fake route for Alice ->
	// Bob graph.
	//
	// The network topology should now look like: Alice -> Bob; Carol -> Charlie.
	carol, err := net.NewNode("Carol", nil)
	if err != nil {
		t.Fatalf("unable to create new nodes: %v", err)
	}
	defer shutdownAndAssert(net, t, carol)

	err = net.SendCoins(ctxb, btcutil.SatoshiPerBitcoin, carol)
	if err != nil {
		t.Fatalf("unable to send coins to carol: %v", err)
	}

	charlie, err := net.NewNode("Charlie", nil)
	if err != nil {
		t.Fatalf("unable to create new nodes: %v", err)
	}
	defer shutdownAndAssert(net, t, charlie)

	err = net.SendCoins(ctxb, btcutil.SatoshiPerBitcoin, charlie)
	if err != nil {
		t.Fatalf("unable to send coins to charlie: %v", err)
	}

	if err := net.ConnectNodes(ctxb, carol, charlie); err != nil {
		t.Fatalf("unable to connect carol to alice: %v", err)
	}

	ctxt, _ = context.WithTimeout(ctxb, channelOpenTimeout)
	chanPointCarol := openChannelAndAssert(
		ctxt, t, net, carol, charlie,
		lntest.OpenChannelParams{
			Amt: chanAmt,
		},
	)
	ctxt, _ = context.WithTimeout(ctxb, defaultTimeout)
	err = carol.WaitForNetworkChannelOpen(ctxt, chanPointCarol)
	if err != nil {
		t.Fatalf("carol didn't advertise her channel: %v", err)
	}

	// Query routes from Carol to Charlie which will be an invalid route
	// for Alice -> Bob.
	fakeReq := &lnrpc.QueryRoutesRequest{
		PubKey:    charlie.PubKeyStr,
		Amt:       int64(1),
		NumRoutes: 1,
	}
	ctxt, _ = context.WithTimeout(ctxb, defaultTimeout)
	fakeRoute, err := carol.QueryRoutes(ctxt, fakeReq)
	if err != nil {
		t.Fatalf("unable get fake route: %v", err)
	}

	// Create 1 invoices for Bob, which expect a payment from Alice for 1k
	// satoshis
	const paymentAmt = 1000

	invoice := &lnrpc.Invoice{
		Memo:  "testing",
		Value: paymentAmt,
	}
	resp, err := net.Bob.AddInvoice(ctxb, invoice)
	if err != nil {
		t.Fatalf("unable to add invoice: %v", err)
	}

	rHash := resp.RHash

	// Using Alice as the source, pay to the 5 invoices from Bob created above.
	alicePayStream, err := net.Alice.SendToRoute(ctxb)
	if err != nil {
		t.Fatalf("unable to create payment stream for alice: %v", err)
	}

	sendReq := &lnrpc.SendToRouteRequest{
		PaymentHash: rHash,
		Routes:      fakeRoute.Routes,
	}

	if err := alicePayStream.Send(sendReq); err != nil {
		t.Fatalf("unable to send payment: %v", err)
	}

	// At this place we should get an rpc error with notification
	// that edge is not found on hop(0)
	if _, err := alicePayStream.Recv(); err != nil && strings.Contains(err.Error(),
		"edge not found") {

	} else if err != nil {
		t.Fatalf("payment stream has been closed but fake route has consumed: %v", err)
	}

	ctxt, _ = context.WithTimeout(ctxb, channelCloseTimeout)
	closeChannelAndAssert(ctxt, t, net, net.Alice, chanPointAlice, false)
	ctxt, _ = context.WithTimeout(ctxb, channelCloseTimeout)
	closeChannelAndAssert(ctxt, t, net, carol, chanPointCarol, false)
}

// testUnannouncedChannels checks unannounced channels are not returned by
// describeGraph RPC request unless explicity asked for.
func testUnannouncedChannels(net *lntest.NetworkHarness, t *harnessTest) {
	ctb := context.Background()
	amount := maxBtcFundingAmount

	// Open a channel between Alice and Bob, ensuring the
	// channel has been opened properly.
	ctx, _ := context.WithTimeout(ctb, channelOpenTimeout)
	chanOpenUpdate, err := net.OpenChannel(
		ctx, net.Alice, net.Bob,
		lntest.OpenChannelParams{
			Amt: amount,
		},
	)
	if err != nil {
		t.Fatalf("unable to open channel: %v", err)
	}

	// Mine 2 blocks, and check that the channel is opened but not yet
	// announced to the network.
	mineBlocks(t, net, 2)

	// One block is enough to make the channel ready for use, since the
	// nodes have defaultNumConfs=1 set.
	ctx, _ = context.WithTimeout(ctb, defaultTimeout)
	fundingChanPoint, err := net.WaitForChannelOpen(ctx, chanOpenUpdate)
	if err != nil {
		t.Fatalf("error while waiting for channel open: %v", err)
	}

	// Alice should have 1 edge in her graph.
	req := &lnrpc.ChannelGraphRequest{
		IncludeUnannounced: true,
	}
	ctx, _ = context.WithTimeout(ctb, defaultTimeout)
	chanGraph, err := net.Alice.DescribeGraph(ctx, req)
	if err != nil {
		t.Fatalf("unable to query alice's graph: %v", err)
	}

	numEdges := len(chanGraph.Edges)
	if numEdges != 1 {
		t.Fatalf("expected to find 1 edge in the graph, found %d", numEdges)
	}

	// Channels should not be announced yet, hence Alice should have no
	// announced edges in her graph.
	req.IncludeUnannounced = false
	ctx, _ = context.WithTimeout(ctb, defaultTimeout)
	chanGraph, err = net.Alice.DescribeGraph(ctx, req)
	if err != nil {
		t.Fatalf("unable to query alice's graph: %v", err)
	}

	numEdges = len(chanGraph.Edges)
	if numEdges != 0 {
		t.Fatalf("expected to find 0 announced edges in the graph, found %d",
			numEdges)
	}

	// Mine 4 more blocks, and check that the channel is now announced.
	mineBlocks(t, net, 4)

	// Give the network a chance to learn that auth proof is confirmed.
	var predErr error
	err = lntest.WaitPredicate(func() bool {
		// The channel should now be announced. Check that Alice has 1
		// announced edge.
		req.IncludeUnannounced = false
		ctx, _ = context.WithTimeout(ctb, defaultTimeout)
		chanGraph, err = net.Alice.DescribeGraph(ctx, req)
		if err != nil {
			predErr = fmt.Errorf("unable to query alice's graph: %v", err)
			return false
		}

		numEdges = len(chanGraph.Edges)
		if numEdges != 1 {
			predErr = fmt.Errorf("expected to find 1 announced edge in "+
				"the graph, found %d", numEdges)
			return false
		}
		return true
	}, time.Second*15)
	if err != nil {
		t.Fatalf("%v", predErr)
	}

	// The channel should now be announced. Check that Alice has 1 announced
	// edge.
	req.IncludeUnannounced = false
	ctx, _ = context.WithTimeout(ctb, defaultTimeout)
	chanGraph, err = net.Alice.DescribeGraph(ctx, req)
	if err != nil {
		t.Fatalf("unable to query alice's graph: %v", err)
	}

	numEdges = len(chanGraph.Edges)
	if numEdges != 1 {
		t.Fatalf("expected to find 1 announced edge in the graph, found %d",
			numEdges)
	}

	// Close the channel used during the test.
	ctx, _ = context.WithTimeout(ctb, channelCloseTimeout)
	closeChannelAndAssert(ctx, t, net, net.Alice, fundingChanPoint, false)
}

// testPrivateChannels tests that a private channel can be used for
// routing by the two endpoints of the channel, but is not known by
// the rest of the nodes in the graph.
func testPrivateChannels(net *lntest.NetworkHarness, t *harnessTest) {
	const chanAmt = btcutil.Amount(100000)
	ctxb := context.Background()
	var networkChans []*lnrpc.ChannelPoint

	// We create the following topology:
	//
	// Dave --100k--> Alice --200k--> Bob
	//  ^		    ^
	//  |		    |
	// 100k		   100k
	//  |		    |
	//  +---- Carol ----+
	//
	// where the 100k channel between Carol and Alice is private.

	// Open a channel with 200k satoshis between Alice and Bob.
	ctxt, _ := context.WithTimeout(ctxb, channelOpenTimeout)
	chanPointAlice := openChannelAndAssert(
		ctxt, t, net, net.Alice, net.Bob,
		lntest.OpenChannelParams{
			Amt: chanAmt * 2,
		},
	)
	networkChans = append(networkChans, chanPointAlice)

	txidHash, err := getChanPointFundingTxid(chanPointAlice)
	if err != nil {
		t.Fatalf("unable to get txid: %v", err)
	}
	aliceChanTXID, err := chainhash.NewHash(txidHash)
	if err != nil {
		t.Fatalf("unable to create sha hash: %v", err)
	}
	aliceFundPoint := wire.OutPoint{
		Hash:  *aliceChanTXID,
		Index: chanPointAlice.OutputIndex,
	}

	// Create Dave, and a channel to Alice of 100k.
	dave, err := net.NewNode("Dave", nil)
	if err != nil {
		t.Fatalf("unable to create new nodes: %v", err)
	}
	defer shutdownAndAssert(net, t, dave)

	if err := net.ConnectNodes(ctxb, dave, net.Alice); err != nil {
		t.Fatalf("unable to connect dave to alice: %v", err)
	}
	err = net.SendCoins(ctxb, btcutil.SatoshiPerBitcoin, dave)
	if err != nil {
		t.Fatalf("unable to send coins to dave: %v", err)
	}
	ctxt, _ = context.WithTimeout(ctxb, channelOpenTimeout)
	chanPointDave := openChannelAndAssert(
		ctxt, t, net, dave, net.Alice,
		lntest.OpenChannelParams{
			Amt: chanAmt,
		},
	)
	networkChans = append(networkChans, chanPointDave)
	txidHash, err = getChanPointFundingTxid(chanPointDave)
	if err != nil {
		t.Fatalf("unable to get txid: %v", err)
	}
	daveChanTXID, err := chainhash.NewHash(txidHash)
	if err != nil {
		t.Fatalf("unable to create sha hash: %v", err)
	}
	daveFundPoint := wire.OutPoint{
		Hash:  *daveChanTXID,
		Index: chanPointDave.OutputIndex,
	}

	// Next, we'll create Carol and establish a channel from her to
	// Dave of 100k.
	carol, err := net.NewNode("Carol", nil)
	if err != nil {
		t.Fatalf("unable to create new nodes: %v", err)
	}
	defer shutdownAndAssert(net, t, carol)

	if err := net.ConnectNodes(ctxb, carol, dave); err != nil {
		t.Fatalf("unable to connect carol to dave: %v", err)
	}
	err = net.SendCoins(ctxb, btcutil.SatoshiPerBitcoin, carol)
	if err != nil {
		t.Fatalf("unable to send coins to carol: %v", err)
	}
	ctxt, _ = context.WithTimeout(ctxb, channelOpenTimeout)
	chanPointCarol := openChannelAndAssert(
		ctxt, t, net, carol, dave,
		lntest.OpenChannelParams{
			Amt: chanAmt,
		},
	)
	networkChans = append(networkChans, chanPointCarol)

	txidHash, err = getChanPointFundingTxid(chanPointCarol)
	if err != nil {
		t.Fatalf("unable to get txid: %v", err)
	}
	carolChanTXID, err := chainhash.NewHash(txidHash)
	if err != nil {
		t.Fatalf("unable to create sha hash: %v", err)
	}
	carolFundPoint := wire.OutPoint{
		Hash:  *carolChanTXID,
		Index: chanPointCarol.OutputIndex,
	}

	// Wait for all nodes to have seen all these channels, as they
	// are all public.
	nodes := []*lntest.HarnessNode{net.Alice, net.Bob, carol, dave}
	nodeNames := []string{"Alice", "Bob", "Carol", "Dave"}
	for _, chanPoint := range networkChans {
		for i, node := range nodes {
			txidHash, err := getChanPointFundingTxid(chanPoint)
			if err != nil {
				t.Fatalf("unable to get txid: %v", err)
			}
			txid, e := chainhash.NewHash(txidHash)
			if e != nil {
				t.Fatalf("unable to create sha hash: %v", e)
			}
			point := wire.OutPoint{
				Hash:  *txid,
				Index: chanPoint.OutputIndex,
			}

			ctxt, _ = context.WithTimeout(ctxb, defaultTimeout)
			err = node.WaitForNetworkChannelOpen(ctxt, chanPoint)
			if err != nil {
				t.Fatalf("%s(%d): timeout waiting for "+
					"channel(%s) open: %v", nodeNames[i],
					node.NodeID, point, err)
			}
		}
	}
	// Now create a _private_ channel directly between Carol and
	// Alice of 100k.
	if err := net.ConnectNodes(ctxb, carol, net.Alice); err != nil {
		t.Fatalf("unable to connect dave to alice: %v", err)
	}
	chanOpenUpdate, err := net.OpenChannel(
		ctxb, carol, net.Alice,
		lntest.OpenChannelParams{
			Amt:     chanAmt,
			Private: true,
		},
	)
	if err != nil {
		t.Fatalf("unable to open channel: %v", err)
	}

	// One block is enough to make the channel ready for use, since the
	// nodes have defaultNumConfs=1 set.
	block := mineBlocks(t, net, 1)[0]
	chanPointPrivate, err := net.WaitForChannelOpen(ctxb, chanOpenUpdate)
	if err != nil {
		t.Fatalf("error while waiting for channel open: %v", err)
	}
	txidHash, err = getChanPointFundingTxid(chanPointPrivate)
	if err != nil {
		t.Fatalf("unable to get txid: %v", err)
	}
	fundingTxID, err := chainhash.NewHash(txidHash)
	if err != nil {
		t.Fatalf("unable to create sha hash: %v", err)
	}
	assertTxInBlock(t, block, fundingTxID)

	// The channel should be listed in the peer information returned by
	// both peers.
	privateFundPoint := wire.OutPoint{
		Hash:  *fundingTxID,
		Index: chanPointPrivate.OutputIndex,
	}
	err = net.AssertChannelExists(ctxb, carol, &privateFundPoint)
	if err != nil {
		t.Fatalf("unable to assert channel existence: %v", err)
	}
	err = net.AssertChannelExists(ctxb, net.Alice, &privateFundPoint)
	if err != nil {
		t.Fatalf("unable to assert channel existence: %v", err)
	}

	// The channel should be available for payments between Carol and Alice.
	// We check this by sending payments from Carol to Bob, that
	// collectively would deplete at least one of Carol's channels.

	// Create 2 invoices for Bob, each of 70k satoshis. Since each of
	// Carol's channels is of size 100k, these payments cannot succeed
	// by only using one of the channels.
	const numPayments = 2
	const paymentAmt = 70000
	ctxt, _ = context.WithTimeout(ctxb, defaultTimeout)
	payReqs, _, _, err := createPayReqs(
		ctxt, net.Bob, paymentAmt, numPayments,
	)
	if err != nil {
		t.Fatalf("unable to create pay reqs: %v", err)
	}

	time.Sleep(time.Millisecond * 50)

	// Let Carol pay the invoices.
	ctxt, _ = context.WithTimeout(ctxb, defaultTimeout)
	err = completePaymentRequests(ctxt, carol, payReqs, true)
	if err != nil {
		t.Fatalf("unable to send payments: %v", err)
	}

	// When asserting the amount of satoshis moved, we'll factor in the
	// default base fee, as we didn't modify the fee structure when
	// creating the seed nodes in the network.
	const baseFee = 1

	// Bob should have received 140k satoshis from Alice.
	assertAmountPaid(t, ctxb, "Alice(local) => Bob(remote)", net.Bob,
		aliceFundPoint, int64(0), 2*paymentAmt)

	// Alice sent 140k to Bob.
	assertAmountPaid(t, ctxb, "Alice(local) => Bob(remote)", net.Alice,
		aliceFundPoint, 2*paymentAmt, int64(0))

	// Alice received 70k + fee from Dave.
	assertAmountPaid(t, ctxb, "Dave(local) => Alice(remote)", net.Alice,
		daveFundPoint, int64(0), paymentAmt+baseFee)

	// Dave sent 70k+fee to Alice.
	assertAmountPaid(t, ctxb, "Dave(local) => Alice(remote)", dave,
		daveFundPoint, paymentAmt+baseFee, int64(0))

	// Dave received 70k+fee of two hops from Carol.
	assertAmountPaid(t, ctxb, "Carol(local) => Dave(remote)", dave,
		carolFundPoint, int64(0), paymentAmt+baseFee*2)

	// Carol sent 70k+fee of two hops to Dave.
	assertAmountPaid(t, ctxb, "Carol(local) => Dave(remote)", carol,
		carolFundPoint, paymentAmt+baseFee*2, int64(0))

	// Alice received 70k+fee from Carol.
	assertAmountPaid(t, ctxb, "Carol(local) [private=>] Alice(remote)",
		net.Alice, privateFundPoint, int64(0), paymentAmt+baseFee)

	// Carol sent 70k+fee to Alice.
	assertAmountPaid(t, ctxb, "Carol(local) [private=>] Alice(remote)",
		carol, privateFundPoint, paymentAmt+baseFee, int64(0))

	// Alice should also be able to route payments using this channel,
	// so send two payments of 60k back to Carol.
	const paymentAmt60k = 60000
	ctxt, _ = context.WithTimeout(ctxb, defaultTimeout)
	payReqs, _, _, err = createPayReqs(
		ctxt, carol, paymentAmt60k, numPayments,
	)
	if err != nil {
		t.Fatalf("unable to create pay reqs: %v", err)
	}

	time.Sleep(time.Millisecond * 50)

	// Let Bob pay the invoices.
	ctxt, _ = context.WithTimeout(ctxb, defaultTimeout)
	err = completePaymentRequests(ctxt, net.Alice, payReqs, true)
	if err != nil {
		t.Fatalf("unable to send payments: %v", err)
	}

	// Finally, we make sure Dave and Bob does not know about the
	// private channel between Carol and Alice. We first mine
	// plenty of blocks, such that the channel would have been
	// announced in case it was public.
	mineBlocks(t, net, 10)

	// We create a helper method to check how many edges each of the
	// nodes know about. Carol and Alice should know about 4, while
	// Bob and Dave should only know about 3, since one channel is
	// private.
	numChannels := func(node *lntest.HarnessNode, includeUnannounced bool) int {
		req := &lnrpc.ChannelGraphRequest{
			IncludeUnannounced: includeUnannounced,
		}
		ctxt, _ := context.WithTimeout(ctxb, defaultTimeout)
		chanGraph, err := node.DescribeGraph(ctxt, req)
		if err != nil {
			t.Fatalf("unable go describegraph: %v", err)
		}
		return len(chanGraph.Edges)
	}

	var predErr error
	err = lntest.WaitPredicate(func() bool {
		aliceChans := numChannels(net.Alice, true)
		if aliceChans != 4 {
			predErr = fmt.Errorf("expected Alice to know 4 edges, "+
				"had %v", aliceChans)
			return false
		}
		alicePubChans := numChannels(net.Alice, false)
		if alicePubChans != 3 {
			predErr = fmt.Errorf("expected Alice to know 3 public edges, "+
				"had %v", alicePubChans)
			return false
		}
		bobChans := numChannels(net.Bob, true)
		if bobChans != 3 {
			predErr = fmt.Errorf("expected Bob to know 3 edges, "+
				"had %v", bobChans)
			return false
		}
		carolChans := numChannels(carol, true)
		if carolChans != 4 {
			predErr = fmt.Errorf("expected Carol to know 4 edges, "+
				"had %v", carolChans)
			return false
		}
		carolPubChans := numChannels(carol, false)
		if carolPubChans != 3 {
			predErr = fmt.Errorf("expected Carol to know 3 public edges, "+
				"had %v", carolPubChans)
			return false
		}
		daveChans := numChannels(dave, true)
		if daveChans != 3 {
			predErr = fmt.Errorf("expected Dave to know 3 edges, "+
				"had %v", daveChans)
			return false
		}
		return true
	}, time.Second*15)
	if err != nil {
		t.Fatalf("%v", predErr)
	}

	// Close all channels.
	ctxt, _ = context.WithTimeout(ctxb, channelCloseTimeout)
	closeChannelAndAssert(ctxt, t, net, net.Alice, chanPointAlice, false)
	ctxt, _ = context.WithTimeout(ctxb, channelCloseTimeout)
	closeChannelAndAssert(ctxt, t, net, dave, chanPointDave, false)
	ctxt, _ = context.WithTimeout(ctxb, channelCloseTimeout)
	closeChannelAndAssert(ctxt, t, net, carol, chanPointCarol, false)
	ctxt, _ = context.WithTimeout(ctxb, channelCloseTimeout)
	closeChannelAndAssert(ctxt, t, net, carol, chanPointPrivate, false)
}

// testInvoiceRoutingHints tests that the routing hints for an invoice are
// created properly.
func testInvoiceRoutingHints(net *lntest.NetworkHarness, t *harnessTest) {
	ctxb := context.Background()
	const chanAmt = btcutil.Amount(100000)

	// Throughout this test, we'll be opening a channel between Alice and
	// several other parties.
	//
	// First, we'll create a private channel between Alice and Bob. This
	// will be the only channel that will be considered as a routing hint
	// throughout this test. We'll include a push amount since we currently
	// require channels to have enough remote balance to cover the invoice's
	// payment.
	ctxt, _ := context.WithTimeout(ctxb, channelOpenTimeout)
	chanPointBob := openChannelAndAssert(
		ctxt, t, net, net.Alice, net.Bob,
		lntest.OpenChannelParams{
			Amt:     chanAmt,
			PushAmt: chanAmt / 2,
			Private: true,
		},
	)

	// Then, we'll create Carol's node and open a public channel between her
	// and Alice. This channel will not be considered as a routing hint due
	// to it being public.
	carol, err := net.NewNode("Carol", nil)
	if err != nil {
		t.Fatalf("unable to create carol's node: %v", err)
	}
	defer shutdownAndAssert(net, t, carol)

	if err := net.ConnectNodes(ctxb, net.Alice, carol); err != nil {
		t.Fatalf("unable to connect alice to carol: %v", err)
	}
	ctxt, _ = context.WithTimeout(ctxb, channelOpenTimeout)
	chanPointCarol := openChannelAndAssert(
		ctxt, t, net, net.Alice, carol,
		lntest.OpenChannelParams{
			Amt:     chanAmt,
			PushAmt: chanAmt / 2,
		},
	)

	// We'll also create a public channel between Bob and Carol to ensure
	// that Bob gets selected as the only routing hint. We do this as
	// we should only include routing hints for nodes that are publicly
	// advertised, otherwise we'd end up leaking information about nodes
	// that wish to stay unadvertised.
	if err := net.ConnectNodes(ctxb, net.Bob, carol); err != nil {
		t.Fatalf("unable to connect alice to carol: %v", err)
	}
	ctxt, _ = context.WithTimeout(ctxb, channelOpenTimeout)
	chanPointBobCarol := openChannelAndAssert(
		ctxt, t, net, net.Bob, carol,
		lntest.OpenChannelParams{
			Amt:     chanAmt,
			PushAmt: chanAmt / 2,
		},
	)

	// Then, we'll create Dave's node and open a private channel between him
	// and Alice. We will not include a push amount in order to not consider
	// this channel as a routing hint as it will not have enough remote
	// balance for the invoice's amount.
	dave, err := net.NewNode("Dave", nil)
	if err != nil {
		t.Fatalf("unable to create dave's node: %v", err)
	}
	defer shutdownAndAssert(net, t, dave)

	if err := net.ConnectNodes(ctxb, net.Alice, dave); err != nil {
		t.Fatalf("unable to connect alice to dave: %v", err)
	}
	ctxt, _ = context.WithTimeout(ctxb, channelOpenTimeout)
	chanPointDave := openChannelAndAssert(
		ctxt, t, net, net.Alice, dave,
		lntest.OpenChannelParams{
			Amt:     chanAmt,
			Private: true,
		},
	)

	// Finally, we'll create Eve's node and open a private channel between
	// her and Alice. This time though, we'll take Eve's node down after the
	// channel has been created to avoid populating routing hints for
	// inactive channels.
	eve, err := net.NewNode("Eve", nil)
	if err != nil {
		t.Fatalf("unable to create eve's node: %v", err)
	}
	if err := net.ConnectNodes(ctxb, net.Alice, eve); err != nil {
		t.Fatalf("unable to connect alice to eve: %v", err)
	}
	ctxt, _ = context.WithTimeout(ctxb, channelOpenTimeout)
	chanPointEve := openChannelAndAssert(
		ctxt, t, net, net.Alice, eve,
		lntest.OpenChannelParams{
			Amt:     chanAmt,
			PushAmt: chanAmt / 2,
			Private: true,
		},
	)

	// Make sure all the channels have been opened.
	nodeNames := []string{"bob", "carol", "dave", "eve"}
	aliceChans := []*lnrpc.ChannelPoint{
		chanPointBob, chanPointCarol, chanPointBobCarol, chanPointDave,
		chanPointEve,
	}
	for i, chanPoint := range aliceChans {
		ctxt, _ := context.WithTimeout(ctxb, defaultTimeout)
		err = net.Alice.WaitForNetworkChannelOpen(ctxt, chanPoint)
		if err != nil {
			t.Fatalf("timed out waiting for channel open between "+
				"alice and %s: %v", nodeNames[i], err)
		}
	}

	// Now that the channels are open, we'll take down Eve's node.
	shutdownAndAssert(net, t, eve)

	// Create an invoice for Alice that will populate the routing hints.
	invoice := &lnrpc.Invoice{
		Memo:    "routing hints",
		Value:   int64(chanAmt / 4),
		Private: true,
	}

	// Due to the way the channels were set up above, the channel between
	// Alice and Bob should be the only channel used as a routing hint.
	var predErr error
	var decoded *lnrpc.PayReq
	err = lntest.WaitPredicate(func() bool {
		resp, err := net.Alice.AddInvoice(ctxb, invoice)
		if err != nil {
			predErr = fmt.Errorf("unable to add invoice: %v", err)
			return false
		}

		// We'll decode the invoice's payment request to determine which
		// channels were used as routing hints.
		payReq := &lnrpc.PayReqString{
			PayReq: resp.PaymentRequest,
		}
		decoded, err = net.Alice.DecodePayReq(ctxb, payReq)
		if err != nil {
			predErr = fmt.Errorf("unable to decode payment "+
				"request: %v", err)
			return false
		}

		if len(decoded.RouteHints) != 1 {
			predErr = fmt.Errorf("expected one route hint, got %d",
				len(decoded.RouteHints))
			return false
		}
		return true
	}, time.Second*15)
	if err != nil {
		t.Fatalf(predErr.Error())
	}

	hops := decoded.RouteHints[0].HopHints
	if len(hops) != 1 {
		t.Fatalf("expected one hop in route hint, got %d", len(hops))
	}
	chanID := hops[0].ChanId

	// We'll need the short channel ID of the channel between Alice and Bob
	// to make sure the routing hint is for this channel.
	listReq := &lnrpc.ListChannelsRequest{}
	listResp, err := net.Alice.ListChannels(ctxb, listReq)
	if err != nil {
		t.Fatalf("unable to retrieve alice's channels: %v", err)
	}

	var aliceBobChanID uint64
	for _, channel := range listResp.Channels {
		if channel.RemotePubkey == net.Bob.PubKeyStr {
			aliceBobChanID = channel.ChanId
		}
	}

	if aliceBobChanID == 0 {
		t.Fatalf("channel between alice and bob not found")
	}

	if chanID != aliceBobChanID {
		t.Fatalf("expected channel ID %d, got %d", aliceBobChanID,
			chanID)
	}

	// Now that we've confirmed the routing hints were added correctly, we
	// can close all the channels and shut down all the nodes created.
	ctxt, _ = context.WithTimeout(ctxb, channelCloseTimeout)
	closeChannelAndAssert(ctxt, t, net, net.Alice, chanPointBob, false)
	ctxt, _ = context.WithTimeout(ctxb, channelCloseTimeout)
	closeChannelAndAssert(ctxt, t, net, net.Alice, chanPointCarol, false)
	ctxt, _ = context.WithTimeout(ctxb, channelCloseTimeout)
	closeChannelAndAssert(ctxt, t, net, net.Bob, chanPointBobCarol, false)
	ctxt, _ = context.WithTimeout(ctxb, channelCloseTimeout)
	closeChannelAndAssert(ctxt, t, net, net.Alice, chanPointDave, false)

	// The channel between Alice and Eve should be force closed since Eve
	// is offline.
	ctxt, _ = context.WithTimeout(ctxb, channelCloseTimeout)
	closeChannelAndAssert(ctxt, t, net, net.Alice, chanPointEve, true)

	// Cleanup by mining the force close and sweep transaction.
	cleanupForceClose(t, net, net.Alice, chanPointEve)
}

// testMultiHopOverPrivateChannels tests that private channels can be used as
// intermediate hops in a route for payments.
func testMultiHopOverPrivateChannels(net *lntest.NetworkHarness, t *harnessTest) {
	// We'll test that multi-hop payments over private channels work as
	// intended. To do so, we'll create the following topology:
	//         private        public           private
	// Alice <--100k--> Bob <--100k--> Carol <--100k--> Dave

	ctxb := context.Background()
	const chanAmt = btcutil.Amount(100000)

	// First, we'll open a private channel between Alice and Bob with Alice
	// being the funder.
	ctxt, _ := context.WithTimeout(ctxb, channelOpenTimeout)
	chanPointAlice := openChannelAndAssert(
		ctxt, t, net, net.Alice, net.Bob,
		lntest.OpenChannelParams{
			Amt:     chanAmt,
			Private: true,
		},
	)

	ctxt, _ = context.WithTimeout(ctxb, defaultTimeout)
	err := net.Alice.WaitForNetworkChannelOpen(ctxb, chanPointAlice)
	if err != nil {
		t.Fatalf("alice didn't see the channel alice <-> bob before "+
			"timeout: %v", err)
	}
	ctxt, _ = context.WithTimeout(ctxb, defaultTimeout)
	err = net.Bob.WaitForNetworkChannelOpen(ctxb, chanPointAlice)
	if err != nil {
		t.Fatalf("bob didn't see the channel alice <-> bob before "+
			"timeout: %v", err)
	}

	// Retrieve Alice's funding outpoint.
	txidHash, err := getChanPointFundingTxid(chanPointAlice)
	if err != nil {
		t.Fatalf("unable to get txid: %v", err)
	}
	aliceChanTXID, err := chainhash.NewHash(txidHash)
	if err != nil {
		t.Fatalf("unable to create sha hash: %v", err)
	}
	aliceFundPoint := wire.OutPoint{
		Hash:  *aliceChanTXID,
		Index: chanPointAlice.OutputIndex,
	}

	// Next, we'll create Carol's node and open a public channel between
	// her and Bob with Bob being the funder.
	carol, err := net.NewNode("Carol", nil)
	if err != nil {
		t.Fatalf("unable to create carol's node: %v", err)
	}
	defer shutdownAndAssert(net, t, carol)

	if err := net.ConnectNodes(ctxb, net.Bob, carol); err != nil {
		t.Fatalf("unable to connect bob to carol: %v", err)
	}
	ctxt, _ = context.WithTimeout(ctxb, channelOpenTimeout)
	chanPointBob := openChannelAndAssert(
		ctxt, t, net, net.Bob, carol,
		lntest.OpenChannelParams{
			Amt: chanAmt,
		},
	)

	ctxt, _ = context.WithTimeout(ctxb, defaultTimeout)
	err = net.Bob.WaitForNetworkChannelOpen(ctxb, chanPointBob)
	if err != nil {
		t.Fatalf("bob didn't see the channel bob <-> carol before "+
			"timeout: %v", err)
	}
	ctxt, _ = context.WithTimeout(ctxb, defaultTimeout)
	err = carol.WaitForNetworkChannelOpen(ctxb, chanPointBob)
	if err != nil {
		t.Fatalf("carol didn't see the channel bob <-> carol before "+
			"timeout: %v", err)
	}
	ctxt, _ = context.WithTimeout(ctxb, defaultTimeout)
	err = net.Alice.WaitForNetworkChannelOpen(ctxb, chanPointBob)
	if err != nil {
		t.Fatalf("alice didn't see the channel bob <-> carol before "+
			"timeout: %v", err)
	}

	// Retrieve Bob's funding outpoint.
	txidHash, err = getChanPointFundingTxid(chanPointBob)
	if err != nil {
		t.Fatalf("unable to get txid: %v", err)
	}
	bobChanTXID, err := chainhash.NewHash(txidHash)
	if err != nil {
		t.Fatalf("unable to create sha hash: %v", err)
	}
	bobFundPoint := wire.OutPoint{
		Hash:  *bobChanTXID,
		Index: chanPointBob.OutputIndex,
	}

	// Next, we'll create Dave's node and open a private channel between him
	// and Carol with Carol being the funder.
	dave, err := net.NewNode("Dave", nil)
	if err != nil {
		t.Fatalf("unable to create dave's node: %v", err)
	}
	defer shutdownAndAssert(net, t, dave)

	if err := net.ConnectNodes(ctxb, carol, dave); err != nil {
		t.Fatalf("unable to connect carol to dave: %v", err)
	}
	err = net.SendCoins(ctxb, btcutil.SatoshiPerBitcoin, carol)
	if err != nil {
		t.Fatalf("unable to send coins to carol: %v", err)
	}
	ctxt, _ = context.WithTimeout(ctxb, channelOpenTimeout)
	chanPointCarol := openChannelAndAssert(
		ctxt, t, net, carol, dave,
		lntest.OpenChannelParams{
			Amt:     chanAmt,
			Private: true,
		},
	)

	ctxt, _ = context.WithTimeout(ctxb, defaultTimeout)
	err = carol.WaitForNetworkChannelOpen(ctxb, chanPointCarol)
	if err != nil {
		t.Fatalf("carol didn't see the channel carol <-> dave before "+
			"timeout: %v", err)
	}
	ctxt, _ = context.WithTimeout(ctxb, defaultTimeout)
	err = dave.WaitForNetworkChannelOpen(ctxb, chanPointCarol)
	if err != nil {
		t.Fatalf("dave didn't see the channel carol <-> dave before "+
			"timeout: %v", err)
	}
	ctxt, _ = context.WithTimeout(ctxb, defaultTimeout)
	err = dave.WaitForNetworkChannelOpen(ctxb, chanPointBob)
	if err != nil {
		t.Fatalf("dave didn't see the channel bob <-> carol before "+
			"timeout: %v", err)
	}

	// Retrieve Carol's funding point.
	txidHash, err = getChanPointFundingTxid(chanPointCarol)
	if err != nil {
		t.Fatalf("unable to get txid: %v", err)
	}
	carolChanTXID, err := chainhash.NewHash(txidHash)
	if err != nil {
		t.Fatalf("unable to create sha hash: %v", err)
	}
	carolFundPoint := wire.OutPoint{
		Hash:  *carolChanTXID,
		Index: chanPointCarol.OutputIndex,
	}

	// Now that all the channels are set up according to the topology from
	// above, we can proceed to test payments. We'll create an invoice for
	// Dave of 20k satoshis and pay it with Alice. Since there is no public
	// route from Alice to Dave, we'll need to use the private channel
	// between Carol and Dave as a routing hint encoded in the invoice.
	const paymentAmt = 20000

	// Create the invoice for Dave.
	invoice := &lnrpc.Invoice{
		Memo:    "two hopz!",
		Value:   paymentAmt,
		Private: true,
	}

	resp, err := dave.AddInvoice(ctxb, invoice)
	if err != nil {
		t.Fatalf("unable to add invoice for dave: %v", err)
	}

	// Let Alice pay the invoice.
	payReqs := []string{resp.PaymentRequest}
	ctxt, _ = context.WithTimeout(ctxb, defaultTimeout)
	err = completePaymentRequests(ctxt, net.Alice, payReqs, true)
	if err != nil {
		t.Fatalf("unable to send payments from alice to dave: %v", err)
	}

	// When asserting the amount of satoshis moved, we'll factor in the
	// default base fee, as we didn't modify the fee structure when opening
	// the channels.
	const baseFee = 1

	// Dave should have received 20k satoshis from Carol.
	assertAmountPaid(t, ctxb, "Carol(local) [private=>] Dave(remote)",
		dave, carolFundPoint, 0, paymentAmt)

	// Carol should have sent 20k satoshis to Dave.
	assertAmountPaid(t, ctxb, "Carol(local) [private=>] Dave(remote)",
		carol, carolFundPoint, paymentAmt, 0)

	// Carol should have received 20k satoshis + fee for one hop from Bob.
	assertAmountPaid(t, ctxb, "Bob(local) => Carol(remote)",
		carol, bobFundPoint, 0, paymentAmt+baseFee)

	// Bob should have sent 20k satoshis + fee for one hop to Carol.
	assertAmountPaid(t, ctxb, "Bob(local) => Carol(remote)",
		net.Bob, bobFundPoint, paymentAmt+baseFee, 0)

	// Bob should have received 20k satoshis + fee for two hops from Alice.
	assertAmountPaid(t, ctxb, "Alice(local) [private=>] Bob(remote)", net.Bob,
		aliceFundPoint, 0, paymentAmt+baseFee*2)

	// Alice should have sent 20k satoshis + fee for two hops to Bob.
	assertAmountPaid(t, ctxb, "Alice(local) [private=>] Bob(remote)", net.Alice,
		aliceFundPoint, paymentAmt+baseFee*2, 0)

	// At this point, the payment was successful. We can now close all the
	// channels and shutdown the nodes created throughout this test.
	ctxt, _ = context.WithTimeout(ctxb, channelCloseTimeout)
	closeChannelAndAssert(ctxt, t, net, net.Alice, chanPointAlice, false)
	ctxt, _ = context.WithTimeout(ctxb, channelCloseTimeout)
	closeChannelAndAssert(ctxt, t, net, net.Bob, chanPointBob, false)
	ctxt, _ = context.WithTimeout(ctxb, channelCloseTimeout)
	closeChannelAndAssert(ctxt, t, net, carol, chanPointCarol, false)
}

func testInvoiceSubscriptions(net *lntest.NetworkHarness, t *harnessTest) {
	const chanAmt = btcutil.Amount(500000)
	ctxb := context.Background()

	// Open a channel with 500k satoshis between Alice and Bob with Alice
	// being the sole funder of the channel.
	ctxt, _ := context.WithTimeout(ctxb, channelOpenTimeout)
	chanPoint := openChannelAndAssert(
		ctxt, t, net, net.Alice, net.Bob,
		lntest.OpenChannelParams{
			Amt: chanAmt,
		},
	)

	// Next create a new invoice for Bob requesting 1k satoshis.
	// TODO(roasbeef): make global list of invoices for each node to re-use
	// and avoid collisions
	const paymentAmt = 1000
	invoice := &lnrpc.Invoice{
		Memo:      "testing",
		RPreimage: makeFakePayHash(t),
		Value:     paymentAmt,
	}
	invoiceResp, err := net.Bob.AddInvoice(ctxb, invoice)
	if err != nil {
		t.Fatalf("unable to add invoice: %v", err)
	}
	lastAddIndex := invoiceResp.AddIndex

	// Create a new invoice subscription client for Bob, the notification
	// should be dispatched shortly below.
	req := &lnrpc.InvoiceSubscription{}
	ctx, cancelInvoiceSubscription := context.WithCancel(ctxb)
	bobInvoiceSubscription, err := net.Bob.SubscribeInvoices(ctx, req)
	if err != nil {
		t.Fatalf("unable to subscribe to bob's invoice updates: %v", err)
	}

	var settleIndex uint64
	quit := make(chan struct{})
	updateSent := make(chan struct{})
	go func() {
		invoiceUpdate, err := bobInvoiceSubscription.Recv()
		select {
		case <-quit:
			// Received cancellation
			return
		default:
		}

		if err != nil {
			t.Fatalf("unable to recv invoice update: %v", err)
		}

		// The invoice update should exactly match the invoice created
		// above, but should now be settled and have SettleDate
		if !invoiceUpdate.Settled {
			t.Fatalf("invoice not settled but should be")
		}
		if invoiceUpdate.SettleDate == 0 {
			t.Fatalf("invoice should have non zero settle date, but doesn't")
		}

		if !bytes.Equal(invoiceUpdate.RPreimage, invoice.RPreimage) {
			t.Fatalf("payment preimages don't match: expected %v, got %v",
				invoice.RPreimage, invoiceUpdate.RPreimage)
		}

		if invoiceUpdate.SettleIndex == 0 {
			t.Fatalf("invoice should have settle index")
		}

		settleIndex = invoiceUpdate.SettleIndex

		close(updateSent)
	}()

	// Wait for the channel to be recognized by both Alice and Bob before
	// continuing the rest of the test.
	ctxt, _ = context.WithTimeout(ctxb, defaultTimeout)
	err = net.Alice.WaitForNetworkChannelOpen(ctxt, chanPoint)
	if err != nil {
		// TODO(roasbeef): will need to make num blocks to advertise a
		// node param
		close(quit)
		t.Fatalf("channel not seen by alice before timeout: %v", err)
	}

	// With the assertion above set up, send a payment from Alice to Bob
	// which should finalize and settle the invoice.
	sendReq := &lnrpc.SendRequest{
		PaymentRequest: invoiceResp.PaymentRequest,
	}
	ctxt, _ = context.WithTimeout(ctxb, defaultTimeout)
	resp, err := net.Alice.SendPaymentSync(ctxt, sendReq)
	if err != nil {
		close(quit)
		t.Fatalf("unable to send payment: %v", err)
	}
	if resp.PaymentError != "" {
		close(quit)
		t.Fatalf("error when attempting recv: %v", resp.PaymentError)
	}

	select {
	case <-time.After(time.Second * 10):
		close(quit)
		t.Fatalf("update not sent after 10 seconds")
	case <-updateSent: // Fall through on success
	}

	// With the base case working, we'll now cancel Bob's current
	// subscription in order to exercise the backlog fill behavior.
	cancelInvoiceSubscription()

	// We'll now add 3 more invoices to Bob's invoice registry.
	const numInvoices = 3
	ctxt, _ = context.WithTimeout(ctxb, defaultTimeout)
	payReqs, _, newInvoices, err := createPayReqs(
		ctxt, net.Bob, paymentAmt, numInvoices,
	)
	if err != nil {
		t.Fatalf("unable to create pay reqs: %v", err)
	}

	// Now that the set of invoices has been added, we'll re-register for
	// streaming invoice notifications for Bob, this time specifying the
	// add invoice of the last prior invoice.
	req = &lnrpc.InvoiceSubscription{
		AddIndex: lastAddIndex,
	}
	ctx, cancelInvoiceSubscription = context.WithCancel(ctxb)
	bobInvoiceSubscription, err = net.Bob.SubscribeInvoices(ctx, req)
	if err != nil {
		t.Fatalf("unable to subscribe to bob's invoice updates: %v", err)
	}

	// Since we specified a value of the prior add index above, we should
	// now immediately get the invoices we just added as we should get the
	// backlog of notifications.
	for i := 0; i < numInvoices; i++ {
		invoiceUpdate, err := bobInvoiceSubscription.Recv()
		if err != nil {
			t.Fatalf("unable to receive subscription")
		}

		// We should now get the ith invoice we added, as they should
		// be returned in order.
		if invoiceUpdate.Settled {
			t.Fatalf("should have only received add events")
		}
		originalInvoice := newInvoices[i]
		rHash := sha256.Sum256(originalInvoice.RPreimage[:])
		if !bytes.Equal(invoiceUpdate.RHash, rHash[:]) {
			t.Fatalf("invoices have mismatched payment hashes: "+
				"expected %x, got %x", rHash[:],
				invoiceUpdate.RHash)
		}
	}

	cancelInvoiceSubscription()

	// We'll now have Bob settle out the remainder of these invoices so we
	// can test that all settled invoices are properly notified.
	ctxt, _ = context.WithTimeout(ctxb, defaultTimeout)
	err = completePaymentRequests(
		ctxt, net.Alice, payReqs, true,
	)
	if err != nil {
		t.Fatalf("unable to send payment: %v", err)
	}

	// With the set of invoices paid, we'll now cancel the old
	// subscription, and create a new one for Bob, this time using the
	// settle index to obtain the backlog of settled invoices.
	req = &lnrpc.InvoiceSubscription{
		SettleIndex: settleIndex,
	}
	ctx, cancelInvoiceSubscription = context.WithCancel(ctxb)
	bobInvoiceSubscription, err = net.Bob.SubscribeInvoices(ctx, req)
	if err != nil {
		t.Fatalf("unable to subscribe to bob's invoice updates: %v", err)
	}

	defer cancelInvoiceSubscription()

	// As we specified the index of the past settle index, we should now
	// receive notifications for the three HTLCs that we just settled. As
	// the order that the HTLCs will be settled in is partially randomized,
	// we'll use a map to assert that the proper set has been settled.
	settledInvoices := make(map[[32]byte]struct{})
	for _, invoice := range newInvoices {
		rHash := sha256.Sum256(invoice.RPreimage[:])
		settledInvoices[rHash] = struct{}{}
	}
	for i := 0; i < numInvoices; i++ {
		invoiceUpdate, err := bobInvoiceSubscription.Recv()
		if err != nil {
			t.Fatalf("unable to receive subscription")
		}

		// We should now get the ith invoice we added, as they should
		// be returned in order.
		if !invoiceUpdate.Settled {
			t.Fatalf("should have only received settle events")
		}

		var rHash [32]byte
		copy(rHash[:], invoiceUpdate.RHash)
		if _, ok := settledInvoices[rHash]; !ok {
			t.Fatalf("unknown invoice settled: %x", rHash)
		}

		delete(settledInvoices, rHash)
	}

	// At this point, all the invoices should be fully settled.
	if len(settledInvoices) != 0 {
		t.Fatalf("not all invoices settled")
	}

	ctxt, _ = context.WithTimeout(ctxb, channelCloseTimeout)
	closeChannelAndAssert(ctxt, t, net, net.Alice, chanPoint, false)
}

// testBasicChannelCreation test multiple channel opening and closing.
func testBasicChannelCreation(net *lntest.NetworkHarness, t *harnessTest) {
	ctxb := context.Background()

	const (
		numChannels = 2
		amount      = maxBtcFundingAmount
	)

	// Open the channel between Alice and Bob, asserting that the
	// channel has been properly open on-chain.
	chanPoints := make([]*lnrpc.ChannelPoint, numChannels)
	for i := 0; i < numChannels; i++ {
		ctxt, _ := context.WithTimeout(ctxb, channelOpenTimeout)
		chanPoints[i] = openChannelAndAssert(
			ctxt, t, net, net.Alice, net.Bob,
			lntest.OpenChannelParams{
				Amt: amount,
			},
		)
	}

	// Close the channel between Alice and Bob, asserting that the
	// channel has been properly closed on-chain.
	for _, chanPoint := range chanPoints {
		ctxt, _ := context.WithTimeout(ctxb, channelCloseTimeout)
		closeChannelAndAssert(ctxt, t, net, net.Alice, chanPoint, false)
	}
}

// testMaxPendingChannels checks that error is returned from remote peer if
// max pending channel number was exceeded and that '--maxpendingchannels' flag
// exists and works properly.
func testMaxPendingChannels(net *lntest.NetworkHarness, t *harnessTest) {
	ctxb := context.Background()

	maxPendingChannels := defaultMaxPendingChannels + 1
	amount := maxBtcFundingAmount

	// Create a new node (Carol) with greater number of max pending
	// channels.
	args := []string{
		fmt.Sprintf("--maxpendingchannels=%v", maxPendingChannels),
	}
	carol, err := net.NewNode("Carol", args)
	if err != nil {
		t.Fatalf("unable to create new nodes: %v", err)
	}
	defer shutdownAndAssert(net, t, carol)

	ctxt, _ := context.WithTimeout(ctxb, defaultTimeout)
	if err := net.ConnectNodes(ctxt, net.Alice, carol); err != nil {
		t.Fatalf("unable to connect carol to alice: %v", err)
	}

	ctxt, _ = context.WithTimeout(ctxb, defaultTimeout)
	carolBalance := btcutil.Amount(maxPendingChannels) * amount
	if err := net.SendCoins(ctxt, carolBalance, carol); err != nil {
		t.Fatalf("unable to send coins to carol: %v", err)
	}

	// Send open channel requests without generating new blocks thereby
	// increasing pool of pending channels. Then check that we can't open
	// the channel if the number of pending channels exceed max value.
	openStreams := make([]lnrpc.Lightning_OpenChannelClient, maxPendingChannels)
	for i := 0; i < maxPendingChannels; i++ {
		ctxt, _ = context.WithTimeout(ctxb, channelOpenTimeout)
		stream, err := net.OpenChannel(
			ctxt, net.Alice, carol,
			lntest.OpenChannelParams{
				Amt: amount,
			},
		)
		if err != nil {
			t.Fatalf("unable to open channel: %v", err)
		}
		openStreams[i] = stream
	}

	// Carol exhausted available amount of pending channels, next open
	// channel request should cause ErrorGeneric to be sent back to Alice.
	ctxt, _ = context.WithTimeout(ctxb, channelOpenTimeout)
	_, err = net.OpenChannel(
		ctxt, net.Alice, carol,
		lntest.OpenChannelParams{
			Amt: amount,
		},
	)

	if err == nil {
		t.Fatalf("error wasn't received")
	} else if grpc.Code(err) != lnwire.ErrMaxPendingChannels.ToGrpcCode() {
		t.Fatalf("not expected error was received: %v", err)
	}

	// For now our channels are in pending state, in order to not interfere
	// with other tests we should clean up - complete opening of the
	// channel and then close it.

	// Mine 6 blocks, then wait for node's to notify us that the channel has
	// been opened. The funding transactions should be found within the
	// first newly mined block. 6 blocks make sure the funding transaction
	// has enough confirmations to be announced publicly.
	block := mineBlocks(t, net, 6)[0]

	chanPoints := make([]*lnrpc.ChannelPoint, maxPendingChannels)
	for i, stream := range openStreams {
		ctxt, _ = context.WithTimeout(ctxb, defaultTimeout)
		fundingChanPoint, err := net.WaitForChannelOpen(ctxt, stream)
		if err != nil {
			t.Fatalf("error while waiting for channel open: %v", err)
		}

		txidHash, err := getChanPointFundingTxid(fundingChanPoint)
		if err != nil {
			t.Fatalf("unable to get txid: %v", err)
		}
		fundingTxID, err := chainhash.NewHash(txidHash)
		if err != nil {
			t.Fatalf("unable to create sha hash: %v", err)
		}

		// Ensure that the funding transaction enters a block, and is
		// properly advertised by Alice.
		assertTxInBlock(t, block, fundingTxID)
		ctxt, _ = context.WithTimeout(ctxb, defaultTimeout)
		err = net.Alice.WaitForNetworkChannelOpen(ctxt, fundingChanPoint)
		if err != nil {
			t.Fatalf("channel not seen on network before "+
				"timeout: %v", err)
		}

		// The channel should be listed in the peer information
		// returned by both peers.
		chanPoint := wire.OutPoint{
			Hash:  *fundingTxID,
			Index: fundingChanPoint.OutputIndex,
		}
		ctxt, _ = context.WithTimeout(ctxb, defaultTimeout)
		if err := net.AssertChannelExists(ctxt, net.Alice, &chanPoint); err != nil {
			t.Fatalf("unable to assert channel existence: %v", err)
		}

		chanPoints[i] = fundingChanPoint
	}

	// Next, close the channel between Alice and Carol, asserting that the
	// channel has been properly closed on-chain.
	for _, chanPoint := range chanPoints {
		ctxt, _ = context.WithTimeout(ctxb, channelCloseTimeout)
		closeChannelAndAssert(ctxt, t, net, net.Alice, chanPoint, false)
	}
}

func copyFile(dest, src string) error {
	s, err := os.Open(src)
	if err != nil {
		return err
	}
	defer s.Close()

	d, err := os.Create(dest)
	if err != nil {
		return err
	}

	if _, err := io.Copy(d, s); err != nil {
		d.Close()
		return err
	}

	return d.Close()
}

// waitForTxInMempool polls until finding one transaction in the provided
// miner's mempool. An error is returned if *one* transaction isn't found within
// the given timeout.
func waitForTxInMempool(miner *rpcclient.Client,
	timeout time.Duration) (*chainhash.Hash, error) {

	txs, err := waitForNTxsInMempool(miner, 1, timeout)
	if err != nil {
		return nil, err
	}

	return txs[0], err
}

// waitForNTxsInMempool polls until finding the desired number of transactions
// in the provided miner's mempool. An error is returned if this number is not
// met after the given timeout.
func waitForNTxsInMempool(miner *rpcclient.Client, n int,
	timeout time.Duration) ([]*chainhash.Hash, error) {

	breakTimeout := time.After(timeout)
	ticker := time.NewTicker(50 * time.Millisecond)
	defer ticker.Stop()

	var err error
	var mempool []*chainhash.Hash
	for {
		select {
		case <-breakTimeout:
			return nil, fmt.Errorf("wanted %v, found %v txs "+
				"in mempool: %v", n, len(mempool), mempool)
		case <-ticker.C:
			mempool, err = miner.GetRawMempool()
			if err != nil {
				return nil, err
			}

			if len(mempool) == n {
				return mempool, nil
			}
		}
	}
}

// testFailingChannel tests that we will fail the channel by force closing ii
// in the case where a counterparty tries to settle an HTLC with the wrong
// preimage.
func testFailingChannel(net *lntest.NetworkHarness, t *harnessTest) {
	ctxb := context.Background()
	const (
		paymentAmt = 10000
	)

	chanAmt := maxFundingAmount

	// We'll introduce Carol, which will settle any incoming invoice with a
	// totally unrelated preimage.
	carol, err := net.NewNode("Carol",
		[]string{"--debughtlc", "--hodl.bogus-settle"})
	if err != nil {
		t.Fatalf("unable to create new nodes: %v", err)
	}
	defer shutdownAndAssert(net, t, carol)

	// Let Alice connect and open a channel to Carol,
	if err := net.ConnectNodes(ctxb, net.Alice, carol); err != nil {
		t.Fatalf("unable to connect alice to carol: %v", err)
	}
	ctxt, _ := context.WithTimeout(ctxb, channelOpenTimeout)
	chanPoint := openChannelAndAssert(
		ctxt, t, net, net.Alice, carol,
		lntest.OpenChannelParams{
			Amt: chanAmt,
		},
	)

	// With the channel open, we'll create a invoice for Carol that Alice
	// will attempt to pay.
	preimage := bytes.Repeat([]byte{byte(192)}, 32)
	invoice := &lnrpc.Invoice{
		Memo:      "testing",
		RPreimage: preimage,
		Value:     paymentAmt,
	}
	resp, err := carol.AddInvoice(ctxb, invoice)
	if err != nil {
		t.Fatalf("unable to add invoice: %v", err)
	}
	carolPayReqs := []string{resp.PaymentRequest}

	// Wait for Alice to receive the channel edge from the funding manager.
	ctxt, _ = context.WithTimeout(ctxb, defaultTimeout)
	err = net.Alice.WaitForNetworkChannelOpen(ctxt, chanPoint)
	if err != nil {
		t.Fatalf("alice didn't see the alice->carol channel before "+
			"timeout: %v", err)
	}

	// Send the payment from Alice to Carol. We expect Carol to attempt to
	// settle this payment with the wrong preimage.
	err = completePaymentRequests(ctxb, net.Alice, carolPayReqs, false)
	if err != nil {
		t.Fatalf("unable to send payments: %v", err)
	}

	// Since Alice detects that Carol is trying to trick her by providing a
	// fake preimage, she should fail and force close the channel.
	var predErr error
	err = lntest.WaitPredicate(func() bool {
		pendingChansRequest := &lnrpc.PendingChannelsRequest{}
		pendingChanResp, err := net.Alice.PendingChannels(ctxb,
			pendingChansRequest)
		if err != nil {
			predErr = fmt.Errorf("unable to query for pending "+
				"channels: %v", err)
			return false
		}
		n := len(pendingChanResp.WaitingCloseChannels)
		if n != 1 {
			predErr = fmt.Errorf("Expected to find %d channels "+
				"waiting close, found %d", 1, n)
			return false
		}
		return true
	}, time.Second*15)
	if err != nil {
		t.Fatalf("%v", predErr)
	}

	// Mine a block to confirm the broadcasted commitment.
	block := mineBlocks(t, net, 1)[0]
	if len(block.Transactions) != 2 {
		t.Fatalf("transaction wasn't mined")
	}

	// The channel should now show up as force closed both for Alice and
	// Carol.
	err = lntest.WaitPredicate(func() bool {
		pendingChansRequest := &lnrpc.PendingChannelsRequest{}
		pendingChanResp, err := net.Alice.PendingChannels(ctxb,
			pendingChansRequest)
		if err != nil {
			predErr = fmt.Errorf("unable to query for pending "+
				"channels: %v", err)
			return false
		}
		n := len(pendingChanResp.WaitingCloseChannels)
		if n != 0 {
			predErr = fmt.Errorf("Expected to find %d channels "+
				"waiting close, found %d", 0, n)
			return false
		}
		n = len(pendingChanResp.PendingForceClosingChannels)
		if n != 1 {
			predErr = fmt.Errorf("expected to find %d channel "+
				"pending force close, found %d", 1, n)
			return false
		}
		return true
	}, time.Second*15)
	if err != nil {
		t.Fatalf("%v", predErr)
	}

	err = lntest.WaitPredicate(func() bool {
		pendingChansRequest := &lnrpc.PendingChannelsRequest{}
		pendingChanResp, err := carol.PendingChannels(ctxb,
			pendingChansRequest)
		if err != nil {
			predErr = fmt.Errorf("unable to query for pending "+
				"channels: %v", err)
			return false
		}
		n := len(pendingChanResp.PendingForceClosingChannels)
		if n != 1 {
			predErr = fmt.Errorf("expected to find %d channel "+
				"pending force close, found %d", 1, n)
			return false
		}
		return true
	}, time.Second*15)
	if err != nil {
		t.Fatalf("%v", predErr)
	}

	// Carol will use the correct preimage to resolve the HTLC on-chain.
	_, err = waitForTxInMempool(net.Miner.Node, minerMempoolTimeout)
	if err != nil {
		t.Fatalf("unable to find Bob's breach tx in mempool: %v", err)
	}

	// Mine enough blocks for Alice to sweep her funds from the force
	// closed channel.
	_, err = net.Miner.Node.Generate(defaultCSV)
	if err != nil {
		t.Fatalf("unable to generate blocks: %v", err)
	}

	// Wait for the sweeping tx to be broadcast.
	_, err = waitForTxInMempool(net.Miner.Node, minerMempoolTimeout)
	if err != nil {
		t.Fatalf("unable to find Bob's breach tx in mempool: %v", err)
	}

	// Mine the sweep.
	_, err = net.Miner.Node.Generate(1)
	if err != nil {
		t.Fatalf("unable to generate blocks: %v", err)
	}

	// No pending channels should be left.
	err = lntest.WaitPredicate(func() bool {
		pendingChansRequest := &lnrpc.PendingChannelsRequest{}
		pendingChanResp, err := net.Alice.PendingChannels(ctxb,
			pendingChansRequest)
		if err != nil {
			predErr = fmt.Errorf("unable to query for pending "+
				"channels: %v", err)
			return false
		}
		n := len(pendingChanResp.PendingForceClosingChannels)
		if n != 0 {
			predErr = fmt.Errorf("expected to find %d channel "+
				"pending force close, found %d", 0, n)
			return false
		}
		return true
	}, time.Second*15)
	if err != nil {
		t.Fatalf("%v", predErr)
	}
}

// testGarbageCollectLinkNodes tests that we properly garbase collect link nodes
// from the database and the set of persistent connections within the server.
func testGarbageCollectLinkNodes(net *lntest.NetworkHarness, t *harnessTest) {
	const (
		chanAmt = 1000000
	)

	// Open a channel between Alice and Bob which will later be
	// cooperatively closed.
	ctxb := context.Background()
	ctxt, _ := context.WithTimeout(ctxb, channelOpenTimeout)
	coopChanPoint := openChannelAndAssert(
		ctxt, t, net, net.Alice, net.Bob,
		lntest.OpenChannelParams{
			Amt: chanAmt,
		},
	)

	// Create Carol's node and connect Alice to her.
	carol, err := net.NewNode("Carol", nil)
	if err != nil {
		t.Fatalf("unable to create carol's node: %v", err)
	}
	defer shutdownAndAssert(net, t, carol)
	ctxt, _ = context.WithTimeout(ctxb, defaultTimeout)
	if err := net.ConnectNodes(ctxt, net.Alice, carol); err != nil {
		t.Fatalf("unable to connect alice and carol: %v", err)
	}

	// Open a channel between Alice and Carol which will later be force
	// closed.
	ctxt, _ = context.WithTimeout(ctxb, channelOpenTimeout)
	forceCloseChanPoint := openChannelAndAssert(
		ctxt, t, net, net.Alice, carol,
		lntest.OpenChannelParams{
			Amt: chanAmt,
		},
	)

	// Now, create Dave's a node and also open a channel between Alice and
	// him. This link will serve as the only persistent link throughout
	// restarts in this test.
	dave, err := net.NewNode("Dave", nil)
	if err != nil {
		t.Fatalf("unable to create dave's node: %v", err)
	}
	defer shutdownAndAssert(net, t, dave)
	if err := net.ConnectNodes(ctxt, net.Alice, dave); err != nil {
		t.Fatalf("unable to connect alice to dave: %v", err)
	}
	ctxt, _ = context.WithTimeout(ctxb, channelOpenTimeout)
	persistentChanPoint := openChannelAndAssert(
		ctxt, t, net, net.Alice, dave,
		lntest.OpenChannelParams{
			Amt: chanAmt,
		},
	)

	// isConnected is a helper closure that checks if a peer is connected to
	// Alice.
	isConnected := func(pubKey string) bool {
		req := &lnrpc.ListPeersRequest{}
		resp, err := net.Alice.ListPeers(ctxb, req)
		if err != nil {
			t.Fatalf("unable to retrieve alice's peers: %v", err)
		}

		for _, peer := range resp.Peers {
			if peer.PubKey == pubKey {
				return true
			}
		}

		return false
	}

	// Restart both Bob and Carol to ensure Alice is able to reconnect to
	// them.
	if err := net.RestartNode(net.Bob, nil); err != nil {
		t.Fatalf("unable to restart bob's node: %v", err)
	}
	if err := net.RestartNode(carol, nil); err != nil {
		t.Fatalf("unable to restart carol's node: %v", err)
	}

	err = lntest.WaitPredicate(func() bool {
		return isConnected(net.Bob.PubKeyStr)
	}, 15*time.Second)
	if err != nil {
		t.Fatalf("alice did not reconnect to bob")
	}
	err = lntest.WaitPredicate(func() bool {
		return isConnected(carol.PubKeyStr)
	}, 15*time.Second)
	if err != nil {
		t.Fatalf("alice did not reconnect to carol")
	}

	// We'll also restart Alice to ensure she can reconnect to her peers
	// with open channels.
	if err := net.RestartNode(net.Alice, nil); err != nil {
		t.Fatalf("unable to restart alice's node: %v", err)
	}

	err = lntest.WaitPredicate(func() bool {
		return isConnected(net.Bob.PubKeyStr)
	}, 15*time.Second)
	if err != nil {
		t.Fatalf("alice did not reconnect to bob")
	}
	err = lntest.WaitPredicate(func() bool {
		return isConnected(carol.PubKeyStr)
	}, 15*time.Second)
	if err != nil {
		t.Fatalf("alice did not reconnect to carol")
	}
	err = lntest.WaitPredicate(func() bool {
		return isConnected(dave.PubKeyStr)
	}, 15*time.Second)
	if err != nil {
		t.Fatalf("alice did not reconnect to dave")
	}

	// testReconnection is a helper closure that restarts the nodes at both
	// ends of a channel to ensure they do not reconnect after restarting.
	// When restarting Alice, we'll first need to ensure she has
	// reestablished her connection with Dave, as they still have an open
	// channel together.
	testReconnection := func(node *lntest.HarnessNode) {
		// Restart both nodes, to trigger the pruning logic.
		if err := net.RestartNode(node, nil); err != nil {
			t.Fatalf("unable to restart %v's node: %v",
				node.Name(), err)
		}

		if err := net.RestartNode(net.Alice, nil); err != nil {
			t.Fatalf("unable to restart alice's node: %v", err)
		}

		// Now restart both nodes and make sure they don't reconnect.
		if err := net.RestartNode(node, nil); err != nil {
			t.Fatalf("unable to restart %v's node: %v", node.Name(),
				err)
		}
		err = lntest.WaitInvariant(func() bool {
			return !isConnected(node.PubKeyStr)
		}, 5*time.Second)
		if err != nil {
			t.Fatalf("alice reconnected to %v", node.Name())
		}

		if err := net.RestartNode(net.Alice, nil); err != nil {
			t.Fatalf("unable to restart alice's node: %v", err)
		}
		err = lntest.WaitPredicate(func() bool {
			return isConnected(dave.PubKeyStr)
		}, 20*time.Second)
		if err != nil {
			t.Fatalf("alice didn't reconnect to Dave")
		}

		err = lntest.WaitInvariant(func() bool {
			return !isConnected(node.PubKeyStr)
		}, 5*time.Second)
		if err != nil {
			t.Fatalf("alice reconnected to %v", node.Name())
		}
	}

	// Now, we'll close the channel between Alice and Bob and ensure there
	// is no reconnection logic between the both once the channel is fully
	// closed.
	ctxt, _ = context.WithTimeout(ctxb, channelCloseTimeout)
	closeChannelAndAssert(ctxt, t, net, net.Alice, coopChanPoint, false)

	testReconnection(net.Bob)

	// We'll do the same with Alice and Carol, but this time we'll force
	// close the channel instead.
	ctxt, _ = context.WithTimeout(ctxb, channelCloseTimeout)
	closeChannelAndAssert(ctxt, t, net, net.Alice, forceCloseChanPoint, true)

	// Cleanup by mining the force close and sweep transaction.
	cleanupForceClose(t, net, net.Alice, forceCloseChanPoint)

	// We'll need to mine some blocks in order to mark the channel fully
	// closed.
	_, err = net.Miner.Node.Generate(defaultBitcoinTimeLockDelta - defaultCSV)
	if err != nil {
		t.Fatalf("unable to generate blocks: %v", err)
	}

	// Before we test reconnection, we'll ensure that the channel has been
	// fully cleaned up for both Carol and Alice.
	var predErr error
	pendingChansRequest := &lnrpc.PendingChannelsRequest{}
	err = lntest.WaitPredicate(func() bool {
		ctxt, _ = context.WithTimeout(ctxb, defaultTimeout)
		pendingChanResp, err := net.Alice.PendingChannels(
			ctxt, pendingChansRequest,
		)
		if err != nil {
			predErr = fmt.Errorf("unable to query for pending "+
				"channels: %v", err)
			return false
		}

		predErr = checkNumForceClosedChannels(pendingChanResp, 0)
		if predErr != nil {
			return false
		}

		ctxt, _ = context.WithTimeout(ctxb, defaultTimeout)
		pendingChanResp, err = carol.PendingChannels(
			ctxt, pendingChansRequest,
		)
		if err != nil {
			predErr = fmt.Errorf("unable to query for pending "+
				"channels: %v", err)
			return false
		}

		predErr = checkNumForceClosedChannels(pendingChanResp, 0)
		if predErr != nil {
			return false
		}

		return true
	}, time.Second*15)
	if err != nil {
		t.Fatalf("channels not marked as fully resolved: %v", predErr)
	}

	testReconnection(carol)

	// Finally, we'll ensure that Bob and Carol no longer show in Alice's
	// channel graph.
	describeGraphReq := &lnrpc.ChannelGraphRequest{
		IncludeUnannounced: true,
	}
	channelGraph, err := net.Alice.DescribeGraph(ctxb, describeGraphReq)
	if err != nil {
		t.Fatalf("unable to query for alice's channel graph: %v", err)
	}
	for _, node := range channelGraph.Nodes {
		if node.PubKey == net.Bob.PubKeyStr {
			t.Fatalf("did not expect to find bob in the channel " +
				"graph, but did")
		}
		if node.PubKey == carol.PubKeyStr {
			t.Fatalf("did not expect to find carol in the channel " +
				"graph, but did")
		}
	}

	// Now that the test is done, we can also close the persistent link.
	ctxt, _ = context.WithTimeout(ctxb, channelCloseTimeout)
	closeChannelAndAssert(ctxt, t, net, net.Alice, persistentChanPoint, false)
}

// testRevokedCloseRetribution tests that Carol is able carry out
// retribution in the event that she fails immediately after detecting Bob's
// breach txn in the mempool.
func testRevokedCloseRetribution(net *lntest.NetworkHarness, t *harnessTest) {
	ctxb := context.Background()
	const (
		chanAmt     = maxBtcFundingAmount
		paymentAmt  = 10000
		numInvoices = 6
	)

	// Carol will be the breached party. We set --nolisten to ensure Bob
	// won't be able to connect to her and trigger the channel data
	// protection logic automatically.
	carol, err := net.NewNode(
		"Carol",
		[]string{"--debughtlc", "--hodl.exit-settle", "--nolisten"},
	)
	if err != nil {
		t.Fatalf("unable to create new carol node: %v", err)
	}
	defer shutdownAndAssert(net, t, carol)

	// We must let Bob communicate with Carol before they are able to open
	// channel, so we connect Bob and Carol,
	if err := net.ConnectNodes(ctxb, carol, net.Bob); err != nil {
		t.Fatalf("unable to connect dave to carol: %v", err)
	}

	// Before we make a channel, we'll load up Carol with some coins sent
	// directly from the miner.
	err = net.SendCoins(ctxb, btcutil.SatoshiPerBitcoin, carol)
	if err != nil {
		t.Fatalf("unable to send coins to carol: %v", err)
	}

	// In order to test Carol's response to an uncooperative channel
	// closure by Bob, we'll first open up a channel between them with a
	// 0.5 BTC value.
	ctxt, _ := context.WithTimeout(ctxb, channelOpenTimeout)
	chanPoint := openChannelAndAssert(
		ctxt, t, net, carol, net.Bob,
		lntest.OpenChannelParams{
			Amt: chanAmt,
		},
	)

	// With the channel open, we'll create a few invoices for Bob that
	// Carol will pay to in order to advance the state of the channel.
	ctxt, _ = context.WithTimeout(ctxb, defaultTimeout)
	bobPayReqs, _, _, err := createPayReqs(
		ctxt, net.Bob, paymentAmt, numInvoices,
	)
	if err != nil {
		t.Fatalf("unable to create pay reqs: %v", err)
	}

	// Wait for Carol to receive the channel edge from the funding manager.
	ctxt, _ = context.WithTimeout(ctxb, defaultTimeout)
	err = carol.WaitForNetworkChannelOpen(ctxt, chanPoint)
	if err != nil {
		t.Fatalf("carol didn't see the carol->bob channel before "+
			"timeout: %v", err)
	}

	// Send payments from Carol to Bob using 3 of Bob's payment hashes
	// generated above.
	ctxt, _ = context.WithTimeout(ctxb, defaultTimeout)
	err = completePaymentRequests(ctxt, carol, bobPayReqs[:numInvoices/2],
		true)
	if err != nil {
		t.Fatalf("unable to send payments: %v", err)
	}

	// Next query for Bob's channel state, as we sent 3 payments of 10k
	// satoshis each, Bob should now see his balance as being 30k satoshis.
	var bobChan *lnrpc.Channel
	var predErr error
	err = lntest.WaitPredicate(func() bool {
		ctxt, _ = context.WithTimeout(ctxb, defaultTimeout)
		bChan, err := getChanInfo(ctxt, net.Bob)
		if err != nil {
			t.Fatalf("unable to get bob's channel info: %v", err)
		}
		if bChan.LocalBalance != 30000 {
			predErr = fmt.Errorf("bob's balance is incorrect, "+
				"got %v, expected %v", bChan.LocalBalance,
				30000)
			return false
		}

		bobChan = bChan
		return true
	}, time.Second*15)
	if err != nil {
		t.Fatalf("%v", predErr)
	}

	// Grab Bob's current commitment height (update number), we'll later
	// revert him to this state after additional updates to force him to
	// broadcast this soon to be revoked state.
	bobStateNumPreCopy := bobChan.NumUpdates

	// Create a temporary file to house Bob's database state at this
	// particular point in history.
	bobTempDbPath, err := ioutil.TempDir("", "bob-past-state")
	if err != nil {
		t.Fatalf("unable to create temp db folder: %v", err)
	}
	bobTempDbFile := filepath.Join(bobTempDbPath, "channel.db")
	defer os.Remove(bobTempDbPath)

	// With the temporary file created, copy Bob's current state into the
	// temporary file we created above. Later after more updates, we'll
	// restore this state.
	if err := copyFile(bobTempDbFile, net.Bob.DBPath()); err != nil {
		t.Fatalf("unable to copy database files: %v", err)
	}

	// Finally, send payments from Carol to Bob, consuming Bob's remaining
	// payment hashes.
	ctxt, _ = context.WithTimeout(ctxb, defaultTimeout)
	err = completePaymentRequests(ctxt, carol, bobPayReqs[numInvoices/2:],
		true)
	if err != nil {
		t.Fatalf("unable to send payments: %v", err)
	}

	ctxt, _ = context.WithTimeout(ctxb, defaultTimeout)
	bobChan, err = getChanInfo(ctxt, net.Bob)
	if err != nil {
		t.Fatalf("unable to get bob chan info: %v", err)
	}

	// Now we shutdown Bob, copying over the his temporary database state
	// which has the *prior* channel state over his current most up to date
	// state. With this, we essentially force Bob to travel back in time
	// within the channel's history.
	if err = net.RestartNode(net.Bob, func() error {
		return os.Rename(bobTempDbFile, net.Bob.DBPath())
	}); err != nil {
		t.Fatalf("unable to restart node: %v", err)
	}

	// Now query for Bob's channel state, it should show that he's at a
	// state number in the past, not the *latest* state.
	ctxt, _ = context.WithTimeout(ctxb, defaultTimeout)
	bobChan, err = getChanInfo(ctxt, net.Bob)
	if err != nil {
		t.Fatalf("unable to get bob chan info: %v", err)
	}
	if bobChan.NumUpdates != bobStateNumPreCopy {
		t.Fatalf("db copy failed: %v", bobChan.NumUpdates)
	}

	// Now force Bob to execute a *force* channel closure by unilaterally
	// broadcasting his current channel state. This is actually the
	// commitment transaction of a prior *revoked* state, so he'll soon
	// feel the wrath of Carol's retribution.
	var closeUpdates lnrpc.Lightning_CloseChannelClient
	force := true
	err = lntest.WaitPredicate(func() bool {
		closeUpdates, _, err = net.CloseChannel(ctxb, net.Bob, chanPoint, force)
		if err != nil {
			predErr = err
			return false
		}

		return true
	}, time.Second*10)
	if err != nil {
		t.Fatalf("unable to close channel: %v", predErr)
	}

	// Wait for Bob's breach transaction to show up in the mempool to ensure
	// that Carol's node has started waiting for confirmations.
	_, err = waitForTxInMempool(net.Miner.Node, minerMempoolTimeout)
	if err != nil {
		t.Fatalf("unable to find Bob's breach tx in mempool: %v", err)
	}

	// Here, Carol sees Bob's breach transaction in the mempool, but is waiting
	// for it to confirm before continuing her retribution. We restart Carol to
	// ensure that she is persisting her retribution state and continues
	// watching for the breach transaction to confirm even after her node
	// restarts.
	if err := net.RestartNode(carol, nil); err != nil {
		t.Fatalf("unable to restart Carol's node: %v", err)
	}

	// Finally, generate a single block, wait for the final close status
	// update, then ensure that the closing transaction was included in the
	// block.
	block := mineBlocks(t, net, 1)[0]

	breachTXID, err := net.WaitForChannelClose(ctxb, closeUpdates)
	if err != nil {
		t.Fatalf("error while waiting for channel close: %v", err)
	}
	assertTxInBlock(t, block, breachTXID)

	// Query the mempool for Carol's justice transaction, this should be
	// broadcast as Bob's contract breaching transaction gets confirmed
	// above.
	justiceTXID, err := waitForTxInMempool(net.Miner.Node, minerMempoolTimeout)
	if err != nil {
		t.Fatalf("unable to find Carol's justice tx in mempool: %v", err)
	}
	time.Sleep(100 * time.Millisecond)

	// Query for the mempool transaction found above. Then assert that all
	// the inputs of this transaction are spending outputs generated by
	// Bob's breach transaction above.
	justiceTx, err := net.Miner.Node.GetRawTransaction(justiceTXID)
	if err != nil {
		t.Fatalf("unable to query for justice tx: %v", err)
	}
	for _, txIn := range justiceTx.MsgTx().TxIn {
		if !bytes.Equal(txIn.PreviousOutPoint.Hash[:], breachTXID[:]) {
			t.Fatalf("justice tx not spending commitment utxo "+
				"instead is: %v", txIn.PreviousOutPoint)
		}
	}

	// We restart Carol here to ensure that she persists her retribution state
	// and successfully continues exacting retribution after restarting. At
	// this point, Carol has broadcast the justice transaction, but it hasn't
	// been confirmed yet; when Carol restarts, she should start waiting for
	// the justice transaction to confirm again.
	if err := net.RestartNode(carol, nil); err != nil {
		t.Fatalf("unable to restart Carol's node: %v", err)
	}

	// Now mine a block, this transaction should include Carol's justice
	// transaction which was just accepted into the mempool.
	block = mineBlocks(t, net, 1)[0]

	// The block should have exactly *two* transactions, one of which is
	// the justice transaction.
	if len(block.Transactions) != 2 {
		t.Fatalf("transaction wasn't mined")
	}
	justiceSha := block.Transactions[1].TxHash()
	if !bytes.Equal(justiceTx.Hash()[:], justiceSha[:]) {
		t.Fatalf("justice tx wasn't mined")
	}

	assertNodeNumChannels(t, ctxb, carol, 0)
}

// testRevokedCloseRetributionZeroValueRemoteOutput tests that Dave is able
// carry out retribution in the event that she fails in state where the remote
// commitment output has zero-value.
func testRevokedCloseRetributionZeroValueRemoteOutput(net *lntest.NetworkHarness,
	t *harnessTest) {

	ctxb := context.Background()
	const (
		chanAmt     = maxBtcFundingAmount
		paymentAmt  = 10000
		numInvoices = 6
	)

	// Since we'd like to test some multi-hop failure scenarios, we'll
	// introduce another node into our test network: Carol.
	carol, err := net.NewNode("Carol", []string{"--debughtlc", "--hodl.exit-settle"})
	if err != nil {
		t.Fatalf("unable to create new nodes: %v", err)
	}
	defer shutdownAndAssert(net, t, carol)

	// Dave will be the breached party. We set --nolisten to ensure Carol
	// won't be able to connect to him and trigger the channel data
	// protection logic automatically.
	dave, err := net.NewNode(
		"Dave",
		[]string{"--debughtlc", "--hodl.exit-settle", "--nolisten"},
	)
	if err != nil {
		t.Fatalf("unable to create new node: %v", err)
	}
	defer shutdownAndAssert(net, t, dave)

	// We must let Dave have an open channel before she can send a node
	// announcement, so we open a channel with Carol,
	if err := net.ConnectNodes(ctxb, dave, carol); err != nil {
		t.Fatalf("unable to connect dave to carol: %v", err)
	}

	// Before we make a channel, we'll load up Dave with some coins sent
	// directly from the miner.
	err = net.SendCoins(ctxb, btcutil.SatoshiPerBitcoin, dave)
	if err != nil {
		t.Fatalf("unable to send coins to dave: %v", err)
	}

	// In order to test Dave's response to an uncooperative channel
	// closure by Carol, we'll first open up a channel between them with a
	// 0.5 BTC value.
	ctxt, _ := context.WithTimeout(ctxb, channelOpenTimeout)
	chanPoint := openChannelAndAssert(
		ctxt, t, net, dave, carol,
		lntest.OpenChannelParams{
			Amt: chanAmt,
		},
	)

	// With the channel open, we'll create a few invoices for Carol that
	// Dave will pay to in order to advance the state of the channel.
	ctxt, _ = context.WithTimeout(ctxb, defaultTimeout)
	carolPayReqs, _, _, err := createPayReqs(
		ctxt, carol, paymentAmt, numInvoices,
	)
	if err != nil {
		t.Fatalf("unable to create pay reqs: %v", err)
	}

	// Wait for Dave to receive the channel edge from the funding manager.
	ctxt, _ = context.WithTimeout(ctxb, defaultTimeout)
	err = dave.WaitForNetworkChannelOpen(ctxt, chanPoint)
	if err != nil {
		t.Fatalf("dave didn't see the dave->carol channel before "+
			"timeout: %v", err)
	}

	// Next query for Carol's channel state, as we sent 0 payments, Carol
	// should now see her balance as being 0 satoshis.
	ctxt, _ = context.WithTimeout(ctxb, defaultTimeout)
	carolChan, err := getChanInfo(ctxt, carol)
	if err != nil {
		t.Fatalf("unable to get carol's channel info: %v", err)
	}
	if carolChan.LocalBalance != 0 {
		t.Fatalf("carol's balance is incorrect, got %v, expected %v",
			carolChan.LocalBalance, 0)
	}

	// Grab Carol's current commitment height (update number), we'll later
	// revert her to this state after additional updates to force him to
	// broadcast this soon to be revoked state.
	carolStateNumPreCopy := carolChan.NumUpdates

	// Create a temporary file to house Carol's database state at this
	// particular point in history.
	carolTempDbPath, err := ioutil.TempDir("", "carol-past-state")
	if err != nil {
		t.Fatalf("unable to create temp db folder: %v", err)
	}
	carolTempDbFile := filepath.Join(carolTempDbPath, "channel.db")
	defer os.Remove(carolTempDbPath)

	// With the temporary file created, copy Carol's current state into the
	// temporary file we created above. Later after more updates, we'll
	// restore this state.
	if err := copyFile(carolTempDbFile, carol.DBPath()); err != nil {
		t.Fatalf("unable to copy database files: %v", err)
	}

	// Finally, send payments from Dave to Carol, consuming Carol's remaining
	// payment hashes.
	err = completePaymentRequests(ctxb, dave, carolPayReqs, false)
	if err != nil {
		t.Fatalf("unable to send payments: %v", err)
	}

	ctxt, _ = context.WithTimeout(ctxb, defaultTimeout)
	carolChan, err = getChanInfo(ctxt, carol)
	if err != nil {
		t.Fatalf("unable to get carol chan info: %v", err)
	}

	// Now we shutdown Carol, copying over the his temporary database state
	// which has the *prior* channel state over his current most up to date
	// state. With this, we essentially force Carol to travel back in time
	// within the channel's history.
	if err = net.RestartNode(carol, func() error {
		return os.Rename(carolTempDbFile, carol.DBPath())
	}); err != nil {
		t.Fatalf("unable to restart node: %v", err)
	}

	// Now query for Carol's channel state, it should show that he's at a
	// state number in the past, not the *latest* state.
	ctxt, _ = context.WithTimeout(ctxb, defaultTimeout)
	carolChan, err = getChanInfo(ctxt, carol)
	if err != nil {
		t.Fatalf("unable to get carol chan info: %v", err)
	}
	if carolChan.NumUpdates != carolStateNumPreCopy {
		t.Fatalf("db copy failed: %v", carolChan.NumUpdates)
	}

	// Now force Carol to execute a *force* channel closure by unilaterally
	// broadcasting his current channel state. This is actually the
	// commitment transaction of a prior *revoked* state, so he'll soon
	// feel the wrath of Dave's retribution.
	var (
		closeUpdates lnrpc.Lightning_CloseChannelClient
		closeTxId    *chainhash.Hash
		closeErr     error
		force        bool = true
	)
	err = lntest.WaitPredicate(func() bool {
		closeUpdates, closeTxId, closeErr = net.CloseChannel(
			ctxb, carol, chanPoint, force,
		)
		return closeErr == nil
	}, time.Second*15)
	if err != nil {
		t.Fatalf("unable to close channel: %v", closeErr)
	}

	// Query the mempool for the breaching closing transaction, this should
	// be broadcast by Carol when she force closes the channel above.
	txid, err := waitForTxInMempool(net.Miner.Node, minerMempoolTimeout)
	if err != nil {
		t.Fatalf("unable to find Carol's force close tx in mempool: %v",
			err)
	}
	if *txid != *closeTxId {
		t.Fatalf("expected closeTx(%v) in mempool, instead found %v",
			closeTxId, txid)
	}

	// Finally, generate a single block, wait for the final close status
	// update, then ensure that the closing transaction was included in the
	// block.
	block := mineBlocks(t, net, 1)[0]

	// Here, Dave receives a confirmation of Carol's breach transaction.
	// We restart Dave to ensure that she is persisting her retribution
	// state and continues exacting justice after her node restarts.
	if err := net.RestartNode(dave, nil); err != nil {
		t.Fatalf("unable to stop Dave's node: %v", err)
	}

	breachTXID, err := net.WaitForChannelClose(ctxb, closeUpdates)
	if err != nil {
		t.Fatalf("error while waiting for channel close: %v", err)
	}
	assertTxInBlock(t, block, breachTXID)

	// Query the mempool for Dave's justice transaction, this should be
	// broadcast as Carol's contract breaching transaction gets confirmed
	// above.
	justiceTXID, err := waitForTxInMempool(net.Miner.Node, minerMempoolTimeout)
	if err != nil {
		t.Fatalf("unable to find Dave's justice tx in mempool: %v",
			err)
	}
	time.Sleep(100 * time.Millisecond)

	// Query for the mempool transaction found above. Then assert that all
	// the inputs of this transaction are spending outputs generated by
	// Carol's breach transaction above.
	justiceTx, err := net.Miner.Node.GetRawTransaction(justiceTXID)
	if err != nil {
		t.Fatalf("unable to query for justice tx: %v", err)
	}
	for _, txIn := range justiceTx.MsgTx().TxIn {
		if !bytes.Equal(txIn.PreviousOutPoint.Hash[:], breachTXID[:]) {
			t.Fatalf("justice tx not spending commitment utxo "+
				"instead is: %v", txIn.PreviousOutPoint)
		}
	}

	// We restart Dave here to ensure that he persists her retribution state
	// and successfully continues exacting retribution after restarting. At
	// this point, Dave has broadcast the justice transaction, but it hasn't
	// been confirmed yet; when Dave restarts, she should start waiting for
	// the justice transaction to confirm again.
	if err := net.RestartNode(dave, nil); err != nil {
		t.Fatalf("unable to restart Dave's node: %v", err)
	}

	// Now mine a block, this transaction should include Dave's justice
	// transaction which was just accepted into the mempool.
	block = mineBlocks(t, net, 1)[0]

	// The block should have exactly *two* transactions, one of which is
	// the justice transaction.
	if len(block.Transactions) != 2 {
		t.Fatalf("transaction wasn't mined")
	}
	justiceSha := block.Transactions[1].TxHash()
	if !bytes.Equal(justiceTx.Hash()[:], justiceSha[:]) {
		t.Fatalf("justice tx wasn't mined")
	}

	assertNodeNumChannels(t, ctxb, dave, 0)
}

// testRevokedCloseRetributionRemoteHodl tests that Dave properly responds to a
// channel breach made by the remote party, specifically in the case that the
// remote party breaches before settling extended HTLCs.
func testRevokedCloseRetributionRemoteHodl(net *lntest.NetworkHarness,
	t *harnessTest) {

	ctxb := context.Background()
	const (
		chanAmt     = maxBtcFundingAmount
		pushAmt     = 200000
		paymentAmt  = 10000
		numInvoices = 6
	)

	// Since this test will result in the counterparty being left in a
	// weird state, we will introduce another node into our test network:
	// Carol.
	carol, err := net.NewNode("Carol", []string{"--debughtlc", "--hodl.exit-settle"})
	if err != nil {
		t.Fatalf("unable to create new nodes: %v", err)
	}
	defer shutdownAndAssert(net, t, carol)

	// We'll also create a new node Dave, who will have a channel with
	// Carol, and also use similar settings so we can broadcast a commit
	// with active HTLCs. Dave will be the breached party. We set
	// --nolisten to ensure Carol won't be able to connect to him and
	// trigger the channel data protection logic automatically.
	dave, err := net.NewNode(
		"Dave",
		[]string{"--debughtlc", "--hodl.exit-settle", "--nolisten"},
	)
	if err != nil {
		t.Fatalf("unable to create new dave node: %v", err)
	}
	defer shutdownAndAssert(net, t, dave)

	// We must let Dave communicate with Carol before they are able to open
	// channel, so we connect Dave and Carol,
	if err := net.ConnectNodes(ctxb, dave, carol); err != nil {
		t.Fatalf("unable to connect dave to carol: %v", err)
	}

	// Before we make a channel, we'll load up Dave with some coins sent
	// directly from the miner.
	err = net.SendCoins(ctxb, btcutil.SatoshiPerBitcoin, dave)
	if err != nil {
		t.Fatalf("unable to send coins to dave: %v", err)
	}

	// In order to test Dave's response to an uncooperative channel closure
	// by Carol, we'll first open up a channel between them with a
	// maxBtcFundingAmount (2^24) satoshis value.
	ctxt, _ := context.WithTimeout(ctxb, channelOpenTimeout)
	chanPoint := openChannelAndAssert(
		ctxt, t, net, dave, carol,
		lntest.OpenChannelParams{
			Amt:     chanAmt,
			PushAmt: pushAmt,
		},
	)

	// With the channel open, we'll create a few invoices for Carol that
	// Dave will pay to in order to advance the state of the channel.
	ctxt, _ = context.WithTimeout(ctxb, defaultTimeout)
	carolPayReqs, _, _, err := createPayReqs(
		ctxt, carol, paymentAmt, numInvoices,
	)
	if err != nil {
		t.Fatalf("unable to create pay reqs: %v", err)
	}

	// We'll introduce a closure to validate that Carol's current balance
	// matches the given expected amount.
	checkCarolBalance := func(expectedAmt int64) {
		ctxt, _ = context.WithTimeout(ctxb, defaultTimeout)
		carolChan, err := getChanInfo(ctxt, carol)
		if err != nil {
			t.Fatalf("unable to get carol's channel info: %v", err)
		}
		if carolChan.LocalBalance != expectedAmt {
			t.Fatalf("carol's balance is incorrect, "+
				"got %v, expected %v", carolChan.LocalBalance,
				expectedAmt)
		}
	}

	// We'll introduce another closure to validate that Carol's current
	// number of updates is at least as large as the provided minimum
	// number.
	checkCarolNumUpdatesAtLeast := func(minimum uint64) {
		ctxt, _ = context.WithTimeout(ctxb, defaultTimeout)
		carolChan, err := getChanInfo(ctxt, carol)
		if err != nil {
			t.Fatalf("unable to get carol's channel info: %v", err)
		}
		if carolChan.NumUpdates < minimum {
			t.Fatalf("carol's numupdates is incorrect, want %v "+
				"to be at least %v", carolChan.NumUpdates,
				minimum)
		}
	}

	// Wait for Dave to receive the channel edge from the funding manager.
	ctxt, _ = context.WithTimeout(ctxb, defaultTimeout)
	err = dave.WaitForNetworkChannelOpen(ctxt, chanPoint)
	if err != nil {
		t.Fatalf("dave didn't see the dave->carol channel before "+
			"timeout: %v", err)
	}

	// Ensure that carol's balance starts with the amount we pushed to her.
	checkCarolBalance(pushAmt)

	// Send payments from Dave to Carol using 3 of Carol's payment hashes
	// generated above.
	err = completePaymentRequests(
		ctxb, dave, carolPayReqs[:numInvoices/2], false,
	)
	if err != nil {
		t.Fatalf("unable to send payments: %v", err)
	}

	// At this point, we'll also send over a set of HTLC's from Carol to
	// Dave. This ensures that the final revoked transaction has HTLC's in
	// both directions.
	ctxt, _ = context.WithTimeout(ctxb, defaultTimeout)
	davePayReqs, _, _, err := createPayReqs(
		ctxt, dave, paymentAmt, numInvoices,
	)
	if err != nil {
		t.Fatalf("unable to create pay reqs: %v", err)
	}

	// Send payments from Carol to Dave using 3 of Dave's payment hashes
	// generated above.
	err = completePaymentRequests(
		ctxb, carol, davePayReqs[:numInvoices/2], false,
	)
	if err != nil {
		t.Fatalf("unable to send payments: %v", err)
	}

	// Next query for Carol's channel state, as we sent 3 payments of 10k
	// satoshis each, however Carol should now see her balance as being
	// equal to the push amount in satoshis since she has not settled.
	ctxt, _ = context.WithTimeout(ctxb, defaultTimeout)
	carolChan, err := getChanInfo(ctxt, carol)
	if err != nil {
		t.Fatalf("unable to get carol's channel info: %v", err)
	}

	// Grab Carol's current commitment height (update number), we'll later
	// revert her to this state after additional updates to force her to
	// broadcast this soon to be revoked state.
	carolStateNumPreCopy := carolChan.NumUpdates

	// Ensure that carol's balance still reflects the original amount we
	// pushed to her, minus the HTLCs she just sent to Dave.
	checkCarolBalance(pushAmt - 3*paymentAmt)

	// Since Carol has not settled, she should only see at least one update
	// to her channel.
	checkCarolNumUpdatesAtLeast(1)

	// Create a temporary file to house Carol's database state at this
	// particular point in history.
	carolTempDbPath, err := ioutil.TempDir("", "carol-past-state")
	if err != nil {
		t.Fatalf("unable to create temp db folder: %v", err)
	}
	carolTempDbFile := filepath.Join(carolTempDbPath, "channel.db")
	defer os.Remove(carolTempDbPath)

	// With the temporary file created, copy Carol's current state into the
	// temporary file we created above. Later after more updates, we'll
	// restore this state.
	if err := copyFile(carolTempDbFile, carol.DBPath()); err != nil {
		t.Fatalf("unable to copy database files: %v", err)
	}

	// Finally, send payments from Dave to Carol, consuming Carol's
	// remaining payment hashes.
	err = completePaymentRequests(
		ctxb, dave, carolPayReqs[numInvoices/2:], false,
	)
	if err != nil {
		t.Fatalf("unable to send payments: %v", err)
	}

	// Ensure that carol's balance still shows the amount we originally
	// pushed to her (minus the HTLCs she sent to Bob), and that at least
	// one more update has occurred.
	time.Sleep(500 * time.Millisecond)
	checkCarolBalance(pushAmt - 3*paymentAmt)
	checkCarolNumUpdatesAtLeast(carolStateNumPreCopy + 1)

	// Now we shutdown Carol, copying over the her temporary database state
	// which has the *prior* channel state over her current most up to date
	// state. With this, we essentially force Carol to travel back in time
	// within the channel's history.
	if err = net.RestartNode(carol, func() error {
		return os.Rename(carolTempDbFile, carol.DBPath())
	}); err != nil {
		t.Fatalf("unable to restart node: %v", err)
	}

	time.Sleep(200 * time.Millisecond)

	// Ensure that Carol's view of the channel is consistent with the state
	// of the channel just before it was snapshotted.
	checkCarolBalance(pushAmt - 3*paymentAmt)
	checkCarolNumUpdatesAtLeast(1)

	// Now query for Carol's channel state, it should show that she's at a
	// state number in the past, *not* the latest state.
	ctxt, _ = context.WithTimeout(ctxb, defaultTimeout)
	carolChan, err = getChanInfo(ctxt, carol)
	if err != nil {
		t.Fatalf("unable to get carol chan info: %v", err)
	}
	if carolChan.NumUpdates != carolStateNumPreCopy {
		t.Fatalf("db copy failed: %v", carolChan.NumUpdates)
	}

	// Now force Carol to execute a *force* channel closure by unilaterally
	// broadcasting her current channel state. This is actually the
	// commitment transaction of a prior *revoked* state, so she'll soon
	// feel the wrath of Dave's retribution.
	force := true
	closeUpdates, closeTxId, err := net.CloseChannel(ctxb, carol,
		chanPoint, force)
	if err != nil {
		t.Fatalf("unable to close channel: %v", err)
	}

	// Query the mempool for the breaching closing transaction, this should
	// be broadcast by Carol when she force closes the channel above.
	txid, err := waitForTxInMempool(net.Miner.Node, minerMempoolTimeout)
	if err != nil {
		t.Fatalf("unable to find Carol's force close tx in mempool: %v",
			err)
	}
	if *txid != *closeTxId {
		t.Fatalf("expected closeTx(%v) in mempool, instead found %v",
			closeTxId, txid)
	}
	time.Sleep(200 * time.Millisecond)

	// Generate a single block to mine the breach transaction.
	block := mineBlocks(t, net, 1)[0]

	// Wait so Dave receives a confirmation of Carol's breach transaction.
	time.Sleep(200 * time.Millisecond)

	// We restart Dave to ensure that he is persisting his retribution
	// state and continues exacting justice after her node restarts.
	if err := net.RestartNode(dave, nil); err != nil {
		t.Fatalf("unable to stop Dave's node: %v", err)
	}

	// Finally, wait for the final close status update, then ensure that
	// the closing transaction was included in the block.
	breachTXID, err := net.WaitForChannelClose(ctxb, closeUpdates)
	if err != nil {
		t.Fatalf("error while waiting for channel close: %v", err)
	}
	if *breachTXID != *closeTxId {
		t.Fatalf("expected breach ID(%v) to be equal to close ID (%v)",
			breachTXID, closeTxId)
	}
	assertTxInBlock(t, block, breachTXID)

	// Query the mempool for Dave's justice transaction, this should be
	// broadcast as Carol's contract breaching transaction gets confirmed
	// above. Since Carol might have had the time to take some of the HTLC
	// outputs to the second level before Dave broadcasts his justice tx,
	// we'll search through the mempool for a tx that matches the number of
	// expected inputs in the justice tx.
	var predErr error
	var justiceTxid *chainhash.Hash
	errNotFound := errors.New("justice tx not found")
	findJusticeTx := func() (*chainhash.Hash, error) {
		mempool, err := net.Miner.Node.GetRawMempool()
		if err != nil {
			return nil, fmt.Errorf("unable to get mempool from "+
				"miner: %v", err)
		}

		for _, txid := range mempool {
			// Check that the justice tx has the appropriate number
			// of inputs.
			tx, err := net.Miner.Node.GetRawTransaction(txid)
			if err != nil {
				return nil, fmt.Errorf("unable to query for "+
					"txs: %v", err)
			}

			exNumInputs := 2 + numInvoices
			if len(tx.MsgTx().TxIn) == exNumInputs {
				return txid, nil
			}
		}
		return nil, errNotFound
	}

	err = lntest.WaitPredicate(func() bool {
		txid, err := findJusticeTx()
		if err != nil {
			predErr = err
			return false
		}

		justiceTxid = txid
		return true
	}, time.Second*10)
	if err != nil && predErr == errNotFound {
		// If Dave is unable to broadcast his justice tx on first
		// attempt because of the second layer transactions, he will
		// wait until the next block epoch before trying again. Because
		// of this, we'll mine a block if we cannot find the justice tx
		// immediately.
		mineBlocks(t, net, 1)
		err = lntest.WaitPredicate(func() bool {
			txid, err := findJusticeTx()
			if err != nil {
				predErr = err
				return false
			}

			justiceTxid = txid
			return true
		}, time.Second*10)
	}
	if err != nil {
		t.Fatalf(predErr.Error())
	}

	justiceTx, err := net.Miner.Node.GetRawTransaction(justiceTxid)
	if err != nil {
		t.Fatalf("unable to query for justice tx: %v", err)
	}

	// isSecondLevelSpend checks that the passed secondLevelTxid is a
	// potentitial second level spend spending from the commit tx.
	isSecondLevelSpend := func(commitTxid, secondLevelTxid *chainhash.Hash) bool {
		secondLevel, err := net.Miner.Node.GetRawTransaction(
			secondLevelTxid)
		if err != nil {
			t.Fatalf("unable to query for tx: %v", err)
		}

		// A second level spend should have only one input, and one
		// output.
		if len(secondLevel.MsgTx().TxIn) != 1 {
			return false
		}
		if len(secondLevel.MsgTx().TxOut) != 1 {
			return false
		}

		// The sole input should be spending from the commit tx.
		txIn := secondLevel.MsgTx().TxIn[0]
		if !bytes.Equal(txIn.PreviousOutPoint.Hash[:], commitTxid[:]) {
			return false
		}

		return true
	}

	// Check that all the inputs of this transaction are spending outputs
	// generated by Carol's breach transaction above.
	for _, txIn := range justiceTx.MsgTx().TxIn {
		if bytes.Equal(txIn.PreviousOutPoint.Hash[:], breachTXID[:]) {
			continue
		}

		// If the justice tx is spending from an output that was not on
		// the breach tx, Carol might have had the time to take an
		// output to the second level. In that case, check that the
		// justice tx is spending this second level output.
		if isSecondLevelSpend(breachTXID, &txIn.PreviousOutPoint.Hash) {
			continue
		}
		t.Fatalf("justice tx not spending commitment utxo "+
			"instead is: %v", txIn.PreviousOutPoint)
	}
	time.Sleep(100 * time.Millisecond)

	// We restart Dave here to ensure that he persists he retribution state
	// and successfully continues exacting retribution after restarting. At
	// this point, Dave has broadcast the justice transaction, but it
	// hasn't been confirmed yet; when Dave restarts, he should start
	// waiting for the justice transaction to confirm again.
	if err := net.RestartNode(dave, nil); err != nil {
		t.Fatalf("unable to restart Dave's node: %v", err)
	}

	// Now mine a block, this transaction should include Dave's justice
	// transaction which was just accepted into the mempool.
	block = mineBlocks(t, net, 1)[0]
	assertTxInBlock(t, block, justiceTxid)

	// Dave should have no open channels.
	assertNodeNumChannels(t, ctxb, dave, 0)
}

// assertNumPendingChannels checks that a PendingChannels response from the
// node reports the expected number of pending channels.
func assertNumPendingChannels(t *harnessTest, node *lntest.HarnessNode,
	expWaitingClose, expPendingForceClose int) {
	ctxb := context.Background()

	var predErr error
	err := lntest.WaitPredicate(func() bool {
		pendingChansRequest := &lnrpc.PendingChannelsRequest{}
		pendingChanResp, err := node.PendingChannels(ctxb,
			pendingChansRequest)
		if err != nil {
			predErr = fmt.Errorf("unable to query for pending "+
				"channels: %v", err)
			return false
		}
		n := len(pendingChanResp.WaitingCloseChannels)
		if n != expWaitingClose {
			predErr = fmt.Errorf("Expected to find %d channels "+
				"waiting close, found %d", expWaitingClose, n)
			return false
		}
		n = len(pendingChanResp.PendingForceClosingChannels)
		if n != expPendingForceClose {
			predErr = fmt.Errorf("expected to find %d channel "+
				"pending force close, found %d", expPendingForceClose, n)
			return false
		}
		return true
	}, time.Second*15)
	if err != nil {
		t.Fatalf("%v", predErr)
	}
}

// testDataLossProtection tests that if one of the nodes in a channel
// relationship lost state, they will detect this during channel sync, and the
// up-to-date party will force close the channel, giving the outdated party the
// oppurtunity to sweep its output.
func testDataLossProtection(net *lntest.NetworkHarness, t *harnessTest) {
	ctxb := context.Background()
	const (
		chanAmt     = maxBtcFundingAmount
		paymentAmt  = 10000
		numInvoices = 6
	)

	// Carol will be the up-to-date party. We set --nolisten to ensure Dave
	// won't be able to connect to her and trigger the channel data
	// protection logic automatically.
	carol, err := net.NewNode("Carol", []string{"--nolisten"})
	if err != nil {
		t.Fatalf("unable to create new carol node: %v", err)
	}
	defer shutdownAndAssert(net, t, carol)

	// Dave will be the party losing his state.
	dave, err := net.NewNode("Dave", nil)
	if err != nil {
		t.Fatalf("unable to create new node: %v", err)
	}
	defer shutdownAndAssert(net, t, dave)

	// Before we make a channel, we'll load up Carol with some coins sent
	// directly from the miner.
	err = net.SendCoins(ctxb, btcutil.SatoshiPerBitcoin, carol)
	if err != nil {
		t.Fatalf("unable to send coins to carol: %v", err)
	}

	// timeTravel is a method that will make Carol open a channel to the
	// passed node, settle a series of payments, then reset the node back
	// to the state before the payments happened. When this method returns
	// the node will be unaware of the new state updates. The returned
	// function can be used to restart the node in this state.
	timeTravel := func(node *lntest.HarnessNode) (func() error,
		*lnrpc.ChannelPoint, int64, error) {

		// We must let the node communicate with Carol before they are
		// able to open channel, so we connect them.
		if err := net.EnsureConnected(ctxb, carol, node); err != nil {
			t.Fatalf("unable to connect %v to carol: %v",
				node.Name(), err)
		}

		// We'll first open up a channel between them with a 0.5 BTC
		// value.
		ctxt, _ := context.WithTimeout(ctxb, channelOpenTimeout)
		chanPoint := openChannelAndAssert(
			ctxt, t, net, carol, node,
			lntest.OpenChannelParams{
				Amt: chanAmt,
			},
		)

		// With the channel open, we'll create a few invoices for the
		// node that Carol will pay to in order to advance the state of
		// the channel.
		// TODO(halseth): have dangling HTLCs on the commitment, able to
		// retrive funds?
		ctxt, _ = context.WithTimeout(ctxb, defaultTimeout)
		payReqs, _, _, err := createPayReqs(
			ctxt, node, paymentAmt, numInvoices,
		)
		if err != nil {
			t.Fatalf("unable to create pay reqs: %v", err)
		}

		// Wait for Carol to receive the channel edge from the funding
		// manager.
		ctxt, _ = context.WithTimeout(ctxb, defaultTimeout)
		err = carol.WaitForNetworkChannelOpen(ctxt, chanPoint)
		if err != nil {
			t.Fatalf("carol didn't see the carol->%s channel "+
				"before timeout: %v", node.Name(), err)
		}

		// Send payments from Carol using 3 of the payment hashes
		// generated above.
		ctxt, _ = context.WithTimeout(ctxb, defaultTimeout)
		err = completePaymentRequests(ctxt, carol,
			payReqs[:numInvoices/2], true)
		if err != nil {
			t.Fatalf("unable to send payments: %v", err)
		}

		// Next query for the node's channel state, as we sent 3
		// payments of 10k satoshis each, it should now see his balance
		// as being 30k satoshis.
		var nodeChan *lnrpc.Channel
		var predErr error
		err = lntest.WaitPredicate(func() bool {
			ctxt, _ = context.WithTimeout(ctxb, defaultTimeout)
			bChan, err := getChanInfo(ctxt, node)
			if err != nil {
				t.Fatalf("unable to get channel info: %v", err)
			}
			if bChan.LocalBalance != 30000 {
				predErr = fmt.Errorf("balance is incorrect, "+
					"got %v, expected %v",
					bChan.LocalBalance, 30000)
				return false
			}

			nodeChan = bChan
			return true
		}, time.Second*15)
		if err != nil {
			t.Fatalf("%v", predErr)
		}

		// Grab the current commitment height (update number), we'll
		// later revert him to this state after additional updates to
		// revoke this state.
		stateNumPreCopy := nodeChan.NumUpdates

		// Create a temporary file to house the database state at this
		// particular point in history.
		tempDbPath, err := ioutil.TempDir("", node.Name()+"-past-state")
		if err != nil {
			t.Fatalf("unable to create temp db folder: %v", err)
		}
		tempDbFile := filepath.Join(tempDbPath, "channel.db")
		defer os.Remove(tempDbPath)

		// With the temporary file created, copy the current state into
		// the temporary file we created above. Later after more
		// updates, we'll restore this state.
		if err := copyFile(tempDbFile, node.DBPath()); err != nil {
			t.Fatalf("unable to copy database files: %v", err)
		}

		// Finally, send more payments from , using the remaining
		// payment hashes.
		ctxt, _ = context.WithTimeout(ctxb, defaultTimeout)
		err = completePaymentRequests(ctxt, carol,
			payReqs[numInvoices/2:], true)
		if err != nil {
			t.Fatalf("unable to send payments: %v", err)
		}

		ctxt, _ = context.WithTimeout(ctxb, defaultTimeout)
		nodeChan, err = getChanInfo(ctxt, node)
		if err != nil {
			t.Fatalf("unable to get dave chan info: %v", err)
		}

		// Now we shutdown the node, copying over the its temporary
		// database state which has the *prior* channel state over his
		// current most up to date state. With this, we essentially
		// force the node to travel back in time within the channel's
		// history.
		if err = net.RestartNode(node, func() error {
			return os.Rename(tempDbFile, node.DBPath())
		}); err != nil {
			t.Fatalf("unable to restart node: %v", err)
		}

		// Now query for the channel state, it should show that it's at
		// a state number in the past, not the *latest* state.
		ctxt, _ = context.WithTimeout(ctxb, defaultTimeout)
		nodeChan, err = getChanInfo(ctxt, node)
		if err != nil {
			t.Fatalf("unable to get dave chan info: %v", err)
		}
		if nodeChan.NumUpdates != stateNumPreCopy {
			t.Fatalf("db copy failed: %v", nodeChan.NumUpdates)
		}
		assertNodeNumChannels(t, ctxb, node, 1)

		balReq := &lnrpc.WalletBalanceRequest{}
		balResp, err := node.WalletBalance(ctxb, balReq)
		if err != nil {
			t.Fatalf("unable to get dave's balance: %v", err)
		}

		restart, err := net.SuspendNode(node)
		if err != nil {
			t.Fatalf("unable to suspend node: %v", err)
		}
		return restart, chanPoint, balResp.ConfirmedBalance, nil
	}

	// Reset Dave to a state where he has an outdated channel state.
	restartDave, _, daveStartingBalance, err := timeTravel(dave)
	if err != nil {
		t.Fatalf("unable to time travel dave: %v", err)
	}

	// We a´make a note of the nodes' current on-chain balances, to make
	// sure they are able to retrieve the channel funds eventually,
	balReq := &lnrpc.WalletBalanceRequest{}
	carolBalResp, err := carol.WalletBalance(ctxb, balReq)
	if err != nil {
		t.Fatalf("unable to get carol's balance: %v", err)
	}
	carolStartingBalance := carolBalResp.ConfirmedBalance

	// Restart Dave to trigger a channel resync.
	if err := restartDave(); err != nil {
		t.Fatalf("unable to restart dave: %v", err)
	}

	// Upon reconnection, the nodes should detect that Dave is out of sync.
	// Carol should force close the channel using her latest commitment.
	forceClose, err := waitForTxInMempool(net.Miner.Node, minerMempoolTimeout)
	if err != nil {
		t.Fatalf("unable to find Carol's force close tx in mempool: %v",
			err)
	}

	// Channel should be in the state "waiting close" for Carol since she
	// broadcasted the force close tx.
	assertNumPendingChannels(t, carol, 1, 0)

	// Dave should also consider the channel "waiting close", as he noticed
	// the channel was out of sync, and is now waiting for a force close to
	// hit the chain.
	assertNumPendingChannels(t, dave, 1, 0)

	// Restart Dave to make sure he is able to sweep the funds after
	// shutdown.
	if err := net.RestartNode(dave, nil); err != nil {
		t.Fatalf("Node restart failed: %v", err)
	}

	// Generate a single block, which should confirm the closing tx.
	block := mineBlocks(t, net, 1)[0]
	assertTxInBlock(t, block, forceClose)

	// Dave should sweep his funds immediately, as they are not timelocked.
	daveSweep, err := waitForTxInMempool(net.Miner.Node, minerMempoolTimeout)
	if err != nil {
		t.Fatalf("unable to find Dave's sweep tx in mempool: %v", err)
	}

	// Dave should consider the channel pending force close (since he is
	// waiting for his sweep to confirm).
	assertNumPendingChannels(t, dave, 0, 1)

	// Carol is considering it "pending force close", as whe must wait
	// before she can sweep her outputs.
	assertNumPendingChannels(t, carol, 0, 1)

	block = mineBlocks(t, net, 1)[0]
	assertTxInBlock(t, block, daveSweep)

	// Now Dave should consider the channel fully closed.
	assertNumPendingChannels(t, dave, 0, 0)

	// We query Dave's balance to make sure it increased after the channel
	// closed. This checks that he was able to sweep the funds he had in
	// the channel.
	daveBalResp, err := dave.WalletBalance(ctxb, balReq)
	if err != nil {
		t.Fatalf("unable to get dave's balance: %v", err)
	}

	daveBalance := daveBalResp.ConfirmedBalance
	if daveBalance <= daveStartingBalance {
		t.Fatalf("expected dave to have balance above %d, intead had %v",
			daveStartingBalance, daveBalance)
	}

	// After the Carol's output matures, she should also reclaim her funds.
	mineBlocks(t, net, defaultCSV-1)
	carolSweep, err := waitForTxInMempool(net.Miner.Node, minerMempoolTimeout)
	if err != nil {
		t.Fatalf("unable to find Carol's sweep tx in mempool: %v", err)
	}
	block = mineBlocks(t, net, 1)[0]
	assertTxInBlock(t, block, carolSweep)

	// Now the channel should be fully closed also from Carol's POV.
	assertNumPendingChannels(t, carol, 0, 0)

	// Make sure Carol got her balance back.
	carolBalResp, err = carol.WalletBalance(ctxb, balReq)
	if err != nil {
		t.Fatalf("unable to get carol's balance: %v", err)
	}
	carolBalance := carolBalResp.ConfirmedBalance
	if carolBalance <= carolStartingBalance {
		t.Fatalf("expected carol to have balance above %d, "+
			"instead had %v", carolStartingBalance,
			carolBalance)
	}

	assertNodeNumChannels(t, ctxb, dave, 0)
	assertNodeNumChannels(t, ctxb, carol, 0)

	// As a second part of this test, we will test the the scenario where a
	// channel is closed while Dave is offline, loses his state and comes
	// back online. In this case the node should attempt to resync the
	// channel, and the peer should resend a channel sync message for the
	// closed channel, such that Dave can retrieve his funds.
	//
	// We start by letting Dave time travel back to an outdated state.
	restartDave, chanPoint2, daveStartingBalance, err := timeTravel(dave)
	if err != nil {
		t.Fatalf("unable to time travel eve: %v", err)
	}

	carolBalResp, err = carol.WalletBalance(ctxb, balReq)
	if err != nil {
		t.Fatalf("unable to get carol's balance: %v", err)
	}
	carolStartingBalance = carolBalResp.ConfirmedBalance

	// Now let Carol force close the channel while Dave is offline.
	ctxt, _ := context.WithTimeout(ctxb, channelCloseTimeout)
	closeChannelAndAssert(ctxt, t, net, carol, chanPoint2, true)

	// Wait for the channel to be marked pending force close.
	ctxt, _ = context.WithTimeout(ctxb, defaultTimeout)
	err = waitForChannelPendingForceClose(ctxt, carol, chanPoint2)
	if err != nil {
		t.Fatalf("channel not pending force close: %v", err)
	}

	// Mine enough blocks for Carol to sweep her funds.
	mineBlocks(t, net, defaultCSV)

	carolSweep, err = waitForTxInMempool(net.Miner.Node, minerMempoolTimeout)
	if err != nil {
		t.Fatalf("unable to find Carol's sweep tx in mempool: %v", err)
	}
	block = mineBlocks(t, net, 1)[0]
	assertTxInBlock(t, block, carolSweep)

	// Now the channel should be fully closed also from Carol's POV.
	assertNumPendingChannels(t, carol, 0, 0)

	// Make sure Carol got her balance back.
	carolBalResp, err = carol.WalletBalance(ctxb, balReq)
	if err != nil {
		t.Fatalf("unable to get carol's balance: %v", err)
	}
	carolBalance = carolBalResp.ConfirmedBalance
	if carolBalance <= carolStartingBalance {
		t.Fatalf("expected carol to have balance above %d, "+
			"instead had %v", carolStartingBalance,
			carolBalance)
	}

	assertNodeNumChannels(t, ctxb, carol, 0)

	// When Dave comes online, he will reconnect to Carol, try to resync
	// the channel, but it will already be closed. Carol should resend the
	// information Dave needs to sweep his funds.
	if err := restartDave(); err != nil {
		t.Fatalf("unabel to restart Eve: %v", err)
	}

	// Dave should sweep his funds.
	_, err = waitForTxInMempool(net.Miner.Node, minerMempoolTimeout)
	if err != nil {
		t.Fatalf("unable to find Dave's sweep tx in mempool: %v", err)
	}

	// Mine a block to confirm the sweep, and make sure Dave got his
	// balance back.
	mineBlocks(t, net, 1)
	assertNodeNumChannels(t, ctxb, dave, 0)

	daveBalResp, err = dave.WalletBalance(ctxb, balReq)
	if err != nil {
		t.Fatalf("unable to get dave's balance: %v", err)
	}

	daveBalance = daveBalResp.ConfirmedBalance
	if daveBalance <= daveStartingBalance {
		t.Fatalf("expected dave to have balance above %d, intead had %v",
			daveStartingBalance, daveBalance)
	}
}

// assertNodeNumChannels polls the provided node's list channels rpc until it
// reaches the desired number of total channels.
func assertNodeNumChannels(t *harnessTest, ctxb context.Context,
	node *lntest.HarnessNode, numChannels int) {

	// Poll node for its list of channels.
	req := &lnrpc.ListChannelsRequest{}

	var predErr error
	pred := func() bool {
		chanInfo, err := node.ListChannels(ctxb, req)
		if err != nil {
			predErr = fmt.Errorf("unable to query for node's "+
				"channels: %v", err)
			return false
		}

		// Return true if the query returned the expected number of
		// channels.
		num := len(chanInfo.Channels)
		if num != numChannels {
			predErr = fmt.Errorf("expected %v channels, got %v",
				numChannels, num)
			return false
		}
		return true
	}

	if err := lntest.WaitPredicate(pred, time.Second*15); err != nil {
		t.Fatalf("node has incorrect number of channels: %v", predErr)
	}
}

func testHtlcErrorPropagation(net *lntest.NetworkHarness, t *harnessTest) {
	// In this test we wish to exercise the daemon's correct parsing,
	// handling, and propagation of errors that occur while processing a
	// multi-hop payment.
	ctxb := context.Background()

	const chanAmt = maxBtcFundingAmount

	// First establish a channel with a capacity of 0.5 BTC between Alice
	// and Bob.
	ctxt, _ := context.WithTimeout(ctxb, channelOpenTimeout)
	chanPointAlice := openChannelAndAssert(
		ctxt, t, net, net.Alice, net.Bob,
		lntest.OpenChannelParams{
			Amt: chanAmt,
		},
	)
	ctxt, _ = context.WithTimeout(ctxb, defaultTimeout)
	if err := net.Alice.WaitForNetworkChannelOpen(ctxt, chanPointAlice); err != nil {
		t.Fatalf("channel not seen by alice before timeout: %v", err)
	}

	commitFee := calcStaticFee(0)
	assertBaseBalance := func() {
		balReq := &lnrpc.ChannelBalanceRequest{}
		aliceBal, err := net.Alice.ChannelBalance(ctxb, balReq)
		if err != nil {
			t.Fatalf("unable to get channel balance: %v", err)
		}
		bobBal, err := net.Bob.ChannelBalance(ctxb, balReq)
		if err != nil {
			t.Fatalf("unable to get channel balance: %v", err)
		}
		if aliceBal.Balance != int64(chanAmt-commitFee) {
			t.Fatalf("alice has an incorrect balance: expected %v got %v",
				int64(chanAmt-commitFee), aliceBal)
		}
		if bobBal.Balance != int64(chanAmt-commitFee) {
			t.Fatalf("bob has an incorrect balance: expected %v got %v",
				int64(chanAmt-commitFee), bobBal)
		}
	}

	// Since we'd like to test some multi-hop failure scenarios, we'll
	// introduce another node into our test network: Carol.
	carol, err := net.NewNode("Carol", nil)
	if err != nil {
		t.Fatalf("unable to create new nodes: %v", err)
	}

	// Next, we'll create a connection from Bob to Carol, and open a
	// channel between them so we have the topology: Alice -> Bob -> Carol.
	// The channel created will be of lower capacity that the one created
	// above.
	if err := net.ConnectNodes(ctxb, net.Bob, carol); err != nil {
		t.Fatalf("unable to connect bob to carol: %v", err)
	}
	ctxt, _ = context.WithTimeout(ctxb, channelOpenTimeout)
	const bobChanAmt = maxBtcFundingAmount
	chanPointBob := openChannelAndAssert(
		ctxt, t, net, net.Bob, carol,
		lntest.OpenChannelParams{
			Amt: chanAmt,
		},
	)

	// Ensure that Alice has Carol in her routing table before proceeding.
	nodeInfoReq := &lnrpc.NodeInfoRequest{
		PubKey: carol.PubKeyStr,
	}
	checkTableTimeout := time.After(time.Second * 10)
	checkTableTicker := time.NewTicker(100 * time.Millisecond)
	defer checkTableTicker.Stop()

out:
	// TODO(roasbeef): make into async hook for node announcements
	for {
		select {
		case <-checkTableTicker.C:
			_, err := net.Alice.GetNodeInfo(ctxb, nodeInfoReq)
			if err != nil && strings.Contains(err.Error(),
				"unable to find") {

				continue
			}

			break out
		case <-checkTableTimeout:
			t.Fatalf("carol's node announcement didn't propagate within " +
				"the timeout period")
		}
	}

	// With the channels, open we can now start to test our multi-hop error
	// scenarios. First, we'll generate an invoice from carol that we'll
	// use to test some error cases.
	const payAmt = 10000
	invoiceReq := &lnrpc.Invoice{
		Memo:  "kek99",
		Value: payAmt,
	}
	carolInvoice, err := carol.AddInvoice(ctxb, invoiceReq)
	if err != nil {
		t.Fatalf("unable to generate carol invoice: %v", err)
	}

	// Before we send the payment, ensure that the announcement of the new
	// channel has been processed by Alice.
	ctxt, _ = context.WithTimeout(ctxb, defaultTimeout)
	if err := net.Alice.WaitForNetworkChannelOpen(ctxt, chanPointBob); err != nil {
		t.Fatalf("channel not seen by alice before timeout: %v", err)
	}

	// For the first scenario, we'll test the cancellation of an HTLC with
	// an unknown payment hash.
	// TODO(roasbeef): return failure response rather than failing entire
	// stream on payment error.
	ctxt, _ = context.WithTimeout(ctxb, defaultTimeout)
	sendReq := &lnrpc.SendRequest{
		PaymentHashString: hex.EncodeToString(makeFakePayHash(t)),
		DestString:        hex.EncodeToString(carol.PubKey[:]),
		Amt:               payAmt,
	}
	resp, err := net.Alice.SendPaymentSync(ctxt, sendReq)
	if err != nil {
		t.Fatalf("unable to send payment: %v", err)
	}

	// The payment should have resulted in an error since we sent it with the
	// wrong payment hash.
	if resp.PaymentError == "" {
		t.Fatalf("payment should have been rejected due to invalid " +
			"payment hash")
	}
	expectedErrorCode := lnwire.CodeUnknownPaymentHash.String()
	if !strings.Contains(resp.PaymentError, expectedErrorCode) {
		// TODO(roasbeef): make into proper gRPC error code
		t.Fatalf("payment should have failed due to unknown payment hash, "+
			"instead failed due to: %v", resp.PaymentError)
	}

	// The balances of all parties should be the same as initially since
	// the HTLC was cancelled.
	assertBaseBalance()

	// Next, we'll test the case of a recognized payHash but, an incorrect
	// value on the extended HTLC.
	htlcAmt := lnwire.NewMSatFromSatoshis(1000)
	sendReq = &lnrpc.SendRequest{
		PaymentHashString: hex.EncodeToString(carolInvoice.RHash),
		DestString:        hex.EncodeToString(carol.PubKey[:]),
		Amt:               int64(htlcAmt.ToSatoshis()), // 10k satoshis are expected.
	}
	ctxt, _ = context.WithTimeout(ctxb, defaultTimeout)
	resp, err = net.Alice.SendPaymentSync(ctxt, sendReq)
	if err != nil {
		t.Fatalf("unable to send payment: %v", err)
	}

	// The payment should fail with an error since we sent 1k satoshis isn't of
	// 10k as was requested.
	if resp.PaymentError == "" {
		t.Fatalf("payment should have been rejected due to wrong " +
			"HTLC amount")
	}
	expectedErrorCode = lnwire.CodeUnknownPaymentHash.String()
	if !strings.Contains(resp.PaymentError, expectedErrorCode) {
		t.Fatalf("payment should have failed due to wrong amount, "+
			"instead failed due to: %v", resp.PaymentError)
	}

	// We'll also ensure that the encoded error includes the invlaid HTLC
	// amount.
	if !strings.Contains(resp.PaymentError, htlcAmt.String()) {
		t.Fatalf("error didn't include expected payment amt of %v: "+
			"%v", htlcAmt, resp.PaymentError)
	}

	// The balances of all parties should be the same as initially since
	// the HTLC was cancelled.
	assertBaseBalance()

	// Next we'll test an error that occurs mid-route due to an outgoing
	// link having insufficient capacity. In order to do so, we'll first
	// need to unbalance the link connecting Bob<->Carol.
	bobPayStream, err := net.Bob.SendPayment(ctxb)
	if err != nil {
		t.Fatalf("unable to create payment stream: %v", err)
	}

	// To do so, we'll push most of the funds in the channel over to
	// Alice's side, leaving on 10k satoshis of available balance for bob.
	// There's a max payment amount, so we'll have to do this
	// incrementally.
	chanReserve := int64(chanAmt / 100)
	amtToSend := int64(chanAmt) - chanReserve - 20000
	amtSent := int64(0)
	for amtSent != amtToSend {
		// We'll send in chunks of the max payment amount. If we're
		// about to send too much, then we'll only send the amount
		// remaining.
		toSend := int64(maxPaymentMSat.ToSatoshis())
		if toSend+amtSent > amtToSend {
			toSend = amtToSend - amtSent
		}

		invoiceReq = &lnrpc.Invoice{
			Value: toSend,
		}
		carolInvoice2, err := carol.AddInvoice(ctxb, invoiceReq)
		if err != nil {
			t.Fatalf("unable to generate carol invoice: %v", err)
		}
		if err := bobPayStream.Send(&lnrpc.SendRequest{
			PaymentRequest: carolInvoice2.PaymentRequest,
		}); err != nil {
			t.Fatalf("unable to send payment: %v", err)
		}

		if resp, err := bobPayStream.Recv(); err != nil {
			t.Fatalf("payment stream has been closed: %v", err)
		} else if resp.PaymentError != "" {
			t.Fatalf("bob's payment failed: %v", resp.PaymentError)
		}

		amtSent += toSend
	}

	// At this point, Alice has 50mil satoshis on her side of the channel,
	// but Bob only has 10k available on his side of the channel. So a
	// payment from Alice to Carol worth 100k satoshis should fail.
	invoiceReq = &lnrpc.Invoice{
		Value: 100000,
	}
	carolInvoice3, err := carol.AddInvoice(ctxb, invoiceReq)
	if err != nil {
		t.Fatalf("unable to generate carol invoice: %v", err)
	}

	sendReq = &lnrpc.SendRequest{
		PaymentRequest: carolInvoice3.PaymentRequest,
	}
	ctxt, _ = context.WithTimeout(ctxb, defaultTimeout)
	resp, err = net.Alice.SendPaymentSync(ctxt, sendReq)
	if err != nil {
		t.Fatalf("unable to send payment: %v", err)
	}
	if resp.PaymentError == "" {
		t.Fatalf("payment should fail due to insufficient "+
			"capacity: %v", err)
	} else if !strings.Contains(resp.PaymentError,
		lnwire.CodeTemporaryChannelFailure.String()) {
		t.Fatalf("payment should fail due to insufficient capacity, "+
			"instead: %v", resp.PaymentError)
	}

	// Generate new invoice to not pay same invoice twice.
	carolInvoice, err = carol.AddInvoice(ctxb, invoiceReq)
	if err != nil {
		t.Fatalf("unable to generate carol invoice: %v", err)
	}

	// For our final test, we'll ensure that if a target link isn't
	// available for what ever reason then the payment fails accordingly.
	//
	// We'll attempt to complete the original invoice we created with Carol
	// above, but before we do so, Carol will go offline, resulting in a
	// failed payment.
	shutdownAndAssert(net, t, carol)

	// TODO(roasbeef): mission control
	time.Sleep(time.Second * 5)

	sendReq = &lnrpc.SendRequest{
		PaymentRequest: carolInvoice.PaymentRequest,
	}
	ctxt, _ = context.WithTimeout(ctxb, defaultTimeout)
	resp, err = net.Alice.SendPaymentSync(ctxt, sendReq)
	if err != nil {
		t.Fatalf("unable to send payment: %v", err)
	}

	if resp.PaymentError == "" {
		t.Fatalf("payment should have failed")
	}
	expectedErrorCode = lnwire.CodeUnknownNextPeer.String()
	if !strings.Contains(resp.PaymentError, expectedErrorCode) {
		t.Fatalf("payment should fail due to unknown hop, instead: %v",
			resp.PaymentError)
	}

	// Finally, immediately close the channel. This function will also
	// block until the channel is closed and will additionally assert the
	// relevant channel closing post conditions.
	ctxt, _ = context.WithTimeout(ctxb, channelCloseTimeout)
	closeChannelAndAssert(ctxt, t, net, net.Alice, chanPointAlice, false)

	// Force close Bob's final channel.
	ctxt, _ = context.WithTimeout(ctxb, channelCloseTimeout)
	closeChannelAndAssert(ctxt, t, net, net.Bob, chanPointBob, true)

	// Cleanup by mining the force close and sweep transaction.
	cleanupForceClose(t, net, net.Bob, chanPointBob)
}

// graphSubscription houses the proxied update and error chans for a node's
// graph subscriptions.
type graphSubscription struct {
	updateChan chan *lnrpc.GraphTopologyUpdate
	errChan    chan error
	quit       chan struct{}
}

// subscribeGraphNotifications subscribes to channel graph updates and launches
// a goroutine that forwards these to the returned channel.
func subscribeGraphNotifications(t *harnessTest, ctxb context.Context,
	node *lntest.HarnessNode) graphSubscription {

	// We'll first start by establishing a notification client which will
	// send us notifications upon detected changes in the channel graph.
	req := &lnrpc.GraphTopologySubscription{}
	ctx, cancelFunc := context.WithCancel(ctxb)
	topologyClient, err := node.SubscribeChannelGraph(ctx, req)
	if err != nil {
		t.Fatalf("unable to create topology client: %v", err)
	}

	// We'll launch a goroutine that will be responsible for proxying all
	// notifications recv'd from the client into the channel below.
	errChan := make(chan error, 1)
	quit := make(chan struct{})
	graphUpdates := make(chan *lnrpc.GraphTopologyUpdate, 20)
	go func() {
		for {
			defer cancelFunc()

			select {
			case <-quit:
				return
			default:
				graphUpdate, err := topologyClient.Recv()
				select {
				case <-quit:
					return
				default:
				}

				if err == io.EOF {
					return
				} else if err != nil {
					select {
					case errChan <- err:
					case <-quit:
					}
					return
				}

				select {
				case graphUpdates <- graphUpdate:
				case <-quit:
					return
				}
			}
		}
	}()

	return graphSubscription{
		updateChan: graphUpdates,
		errChan:    errChan,
		quit:       quit,
	}
}

func testGraphTopologyNotifications(net *lntest.NetworkHarness, t *harnessTest) {
	const chanAmt = maxBtcFundingAmount
	ctxb := context.Background()

	// Let Alice subscribe to graph notifications.
	graphSub := subscribeGraphNotifications(
		t, ctxb, net.Alice,
	)
	defer close(graphSub.quit)

	// Open a new channel between Alice and Bob.
	ctxt, _ := context.WithTimeout(ctxb, channelOpenTimeout)
	chanPoint := openChannelAndAssert(
		ctxt, t, net, net.Alice, net.Bob,
		lntest.OpenChannelParams{
			Amt: chanAmt,
		},
	)

	// The channel opening above should have triggered a few notifications
	// sent to the notification client. We'll expect two channel updates,
	// and two node announcements.
	var numChannelUpds int
	var numNodeAnns int
	for numChannelUpds < 2 && numNodeAnns < 2 {
		select {
		// Ensure that a new update for both created edges is properly
		// dispatched to our registered client.
		case graphUpdate := <-graphSub.updateChan:
			// Process all channel updates prsented in this update
			// message.
			for _, chanUpdate := range graphUpdate.ChannelUpdates {
				switch chanUpdate.AdvertisingNode {
				case net.Alice.PubKeyStr:
				case net.Bob.PubKeyStr:
				default:
					t.Fatalf("unknown advertising node: %v",
						chanUpdate.AdvertisingNode)
				}
				switch chanUpdate.ConnectingNode {
				case net.Alice.PubKeyStr:
				case net.Bob.PubKeyStr:
				default:
					t.Fatalf("unknown connecting node: %v",
						chanUpdate.ConnectingNode)
				}

				if chanUpdate.Capacity != int64(chanAmt) {
					t.Fatalf("channel capacities mismatch:"+
						" expected %v, got %v", chanAmt,
						btcutil.Amount(chanUpdate.Capacity))
				}
				numChannelUpds++
			}

			for _, nodeUpdate := range graphUpdate.NodeUpdates {
				switch nodeUpdate.IdentityKey {
				case net.Alice.PubKeyStr:
				case net.Bob.PubKeyStr:
				default:
					t.Fatalf("unknown node: %v",
						nodeUpdate.IdentityKey)
				}
				numNodeAnns++
			}
		case err := <-graphSub.errChan:
			t.Fatalf("unable to recv graph update: %v", err)
		case <-time.After(time.Second * 10):
			t.Fatalf("timeout waiting for graph notifications, "+
				"only received %d/2 chanupds and %d/2 nodeanns",
				numChannelUpds, numNodeAnns)
		}
	}

	_, blockHeight, err := net.Miner.Node.GetBestBlock()
	if err != nil {
		t.Fatalf("unable to get current blockheight %v", err)
	}

	// Now we'll test that updates are properly sent after channels are closed
	// within the network.
	ctxt, _ = context.WithTimeout(ctxb, channelCloseTimeout)
	closeChannelAndAssert(ctxt, t, net, net.Alice, chanPoint, false)

	// Now that the channel has been closed, we should receive a
	// notification indicating so.
out:
	for {
		select {
		case graphUpdate := <-graphSub.updateChan:
			if len(graphUpdate.ClosedChans) != 1 {
				continue
			}

			closedChan := graphUpdate.ClosedChans[0]
			if closedChan.ClosedHeight != uint32(blockHeight+1) {
				t.Fatalf("close heights of channel mismatch: "+
					"expected %v, got %v", blockHeight+1,
					closedChan.ClosedHeight)
			}
			chanPointTxid, err := getChanPointFundingTxid(chanPoint)
			if err != nil {
				t.Fatalf("unable to get txid: %v", err)
			}
			closedChanTxid, err := getChanPointFundingTxid(
				closedChan.ChanPoint,
			)
			if err != nil {
				t.Fatalf("unable to get txid: %v", err)
			}
			if !bytes.Equal(closedChanTxid, chanPointTxid) {
				t.Fatalf("channel point hash mismatch: "+
					"expected %v, got %v", chanPointTxid,
					closedChanTxid)
			}
			if closedChan.ChanPoint.OutputIndex != chanPoint.OutputIndex {
				t.Fatalf("output index mismatch: expected %v, "+
					"got %v", chanPoint.OutputIndex,
					closedChan.ChanPoint)
			}

			break out

		case err := <-graphSub.errChan:
			t.Fatalf("unable to recv graph update: %v", err)
		case <-time.After(time.Second * 10):
			t.Fatalf("notification for channel closure not " +
				"sent")
		}
	}

	// For the final portion of the test, we'll ensure that once a new node
	// appears in the network, the proper notification is dispatched. Note
	// that a node that does not have any channels open is ignored, so first
	// we disconnect Alice and Bob, open a channel between Bob and Carol,
	// and finally connect Alice to Bob again.
	ctxt, _ = context.WithTimeout(ctxb, defaultTimeout)
	if err := net.DisconnectNodes(ctxt, net.Alice, net.Bob); err != nil {
		t.Fatalf("unable to disconnect alice and bob: %v", err)
	}
	carol, err := net.NewNode("Carol", nil)
	if err != nil {
		t.Fatalf("unable to create new nodes: %v", err)
	}
	defer shutdownAndAssert(net, t, carol)

	if err := net.ConnectNodes(ctxb, net.Bob, carol); err != nil {
		t.Fatalf("unable to connect bob to carol: %v", err)
	}
	ctxt, _ = context.WithTimeout(ctxb, channelOpenTimeout)
	chanPoint = openChannelAndAssert(
		ctxt, t, net, net.Bob, carol,
		lntest.OpenChannelParams{
			Amt: chanAmt,
		},
	)

	// Reconnect Alice and Bob. This should result in the nodes syncing up
	// their respective graph state, with the new addition being the
	// existence of Carol in the graph, and also the channel between Bob
	// and Carol. Note that we will also receive a node announcement from
	// Bob, since a node will update its node announcement after a new
	// channel is opened.
	if err := net.EnsureConnected(ctxb, net.Alice, net.Bob); err != nil {
		t.Fatalf("unable to connect alice to bob: %v", err)
	}

	// We should receive an update advertising the newly connected node,
	// Bob's new node announcement, and the channel between Bob and Carol.
	numNodeAnns = 0
	numChannelUpds = 0
	for numChannelUpds < 2 && numNodeAnns < 1 {
		select {
		case graphUpdate := <-graphSub.updateChan:
			for _, nodeUpdate := range graphUpdate.NodeUpdates {
				switch nodeUpdate.IdentityKey {
				case carol.PubKeyStr:
				case net.Bob.PubKeyStr:
				default:
					t.Fatalf("unknown node update pubey: %v",
						nodeUpdate.IdentityKey)
				}
				numNodeAnns++
			}

			for _, chanUpdate := range graphUpdate.ChannelUpdates {
				switch chanUpdate.AdvertisingNode {
				case carol.PubKeyStr:
				case net.Bob.PubKeyStr:
				default:
					t.Fatalf("unknown advertising node: %v",
						chanUpdate.AdvertisingNode)
				}
				switch chanUpdate.ConnectingNode {
				case carol.PubKeyStr:
				case net.Bob.PubKeyStr:
				default:
					t.Fatalf("unknown connecting node: %v",
						chanUpdate.ConnectingNode)
				}

				if chanUpdate.Capacity != int64(chanAmt) {
					t.Fatalf("channel capacities mismatch:"+
						" expected %v, got %v", chanAmt,
						btcutil.Amount(chanUpdate.Capacity))
				}
				numChannelUpds++
			}
		case err := <-graphSub.errChan:
			t.Fatalf("unable to recv graph update: %v", err)
		case <-time.After(time.Second * 10):
			t.Fatalf("timeout waiting for graph notifications, "+
				"only received %d/2 chanupds and %d/2 nodeanns",
				numChannelUpds, numNodeAnns)
		}
	}

	// Close the channel between Bob and Carol.
	ctxt, _ = context.WithTimeout(ctxb, channelCloseTimeout)
	closeChannelAndAssert(ctxt, t, net, net.Bob, chanPoint, false)
}

// testNodeAnnouncement ensures that when a node is started with one or more
// external IP addresses specified on the command line, that those addresses
// announced to the network and reported in the network graph.
func testNodeAnnouncement(net *lntest.NetworkHarness, t *harnessTest) {
	ctxb := context.Background()
	aliceSub := subscribeGraphNotifications(t, ctxb, net.Alice)
	defer close(aliceSub.quit)

	advertisedAddrs := []string{
		"192.168.1.1:8333",
		"[2001:db8:85a3:8d3:1319:8a2e:370:7348]:8337",
		"bkb6azqggsaiskzi.onion:9735",
		"fomvuglh6h6vcag73xo5t5gv56ombih3zr2xvplkpbfd7wrog4swjwid.onion:1234",
	}

	var lndArgs []string
	for _, addr := range advertisedAddrs {
		lndArgs = append(lndArgs, "--externalip="+addr)
	}

	dave, err := net.NewNode("Dave", lndArgs)
	if err != nil {
		t.Fatalf("unable to create new nodes: %v", err)
	}
	defer shutdownAndAssert(net, t, dave)

	// We must let Dave have an open channel before he can send a node
	// announcement, so we open a channel with Bob,
	if err := net.ConnectNodes(ctxb, net.Bob, dave); err != nil {
		t.Fatalf("unable to connect bob to carol: %v", err)
	}

	ctxt, _ := context.WithTimeout(ctxb, channelOpenTimeout)
	chanPoint := openChannelAndAssert(
		ctxt, t, net, net.Bob, dave,
		lntest.OpenChannelParams{
			Amt: 1000000,
		},
	)

	// When Alice now connects with Dave, Alice will get his node
	// announcement.
	if err := net.ConnectNodes(ctxb, net.Alice, dave); err != nil {
		t.Fatalf("unable to connect bob to carol: %v", err)
	}

	assertAddrs := func(addrsFound []string, targetAddrs ...string) {
		addrs := make(map[string]struct{}, len(addrsFound))
		for _, addr := range addrsFound {
			addrs[addr] = struct{}{}
		}

		for _, addr := range targetAddrs {
			if _, ok := addrs[addr]; !ok {
				t.Fatalf("address %v not found in node "+
					"announcement", addr)
			}
		}
	}

	waitForAddrsInUpdate := func(graphSub graphSubscription,
		nodePubKey string, targetAddrs ...string) {

		for {
			select {
			case graphUpdate := <-graphSub.updateChan:
				for _, update := range graphUpdate.NodeUpdates {
					if update.IdentityKey == nodePubKey {
						assertAddrs(
							update.Addresses,
							targetAddrs...,
						)
						return
					}
				}
			case err := <-graphSub.errChan:
				t.Fatalf("unable to recv graph update: %v", err)
			case <-time.After(20 * time.Second):
				t.Fatalf("did not receive node ann update")
			}
		}
	}

	waitForAddrsInUpdate(
		aliceSub, dave.PubKeyStr, advertisedAddrs...,
	)

	// Close the channel between Bob and Dave.
	ctxt, _ = context.WithTimeout(ctxb, channelCloseTimeout)
	closeChannelAndAssert(ctxt, t, net, net.Bob, chanPoint, false)
}

func testNodeSignVerify(net *lntest.NetworkHarness, t *harnessTest) {
	ctxb := context.Background()

	chanAmt := maxBtcFundingAmount
	pushAmt := btcutil.Amount(100000)

	// Create a channel between alice and bob.
	ctxt, _ := context.WithTimeout(ctxb, channelOpenTimeout)
	aliceBobCh := openChannelAndAssert(
		ctxt, t, net, net.Alice, net.Bob,
		lntest.OpenChannelParams{
			Amt:     chanAmt,
			PushAmt: pushAmt,
		},
	)

	aliceMsg := []byte("alice msg")

	// alice signs "alice msg" and sends her signature to bob.
	sigReq := &lnrpc.SignMessageRequest{Msg: aliceMsg}
	sigResp, err := net.Alice.SignMessage(ctxb, sigReq)
	if err != nil {
		t.Fatalf("SignMessage rpc call failed: %v", err)
	}
	aliceSig := sigResp.Signature

	// bob verifying alice's signature should succeed since alice and bob are
	// connected.
	verifyReq := &lnrpc.VerifyMessageRequest{Msg: aliceMsg, Signature: aliceSig}
	verifyResp, err := net.Bob.VerifyMessage(ctxb, verifyReq)
	if err != nil {
		t.Fatalf("VerifyMessage failed: %v", err)
	}
	if !verifyResp.Valid {
		t.Fatalf("alice's signature didn't validate")
	}
	if verifyResp.Pubkey != net.Alice.PubKeyStr {
		t.Fatalf("alice's signature doesn't contain alice's pubkey.")
	}

	// carol is a new node that is unconnected to alice or bob.
	carol, err := net.NewNode("Carol", nil)
	if err != nil {
		t.Fatalf("unable to create new node: %v", err)
	}
	defer shutdownAndAssert(net, t, carol)

	carolMsg := []byte("carol msg")

	// carol signs "carol msg" and sends her signature to bob.
	sigReq = &lnrpc.SignMessageRequest{Msg: carolMsg}
	sigResp, err = carol.SignMessage(ctxb, sigReq)
	if err != nil {
		t.Fatalf("SignMessage rpc call failed: %v", err)
	}
	carolSig := sigResp.Signature

	// bob verifying carol's signature should fail since they are not connected.
	verifyReq = &lnrpc.VerifyMessageRequest{Msg: carolMsg, Signature: carolSig}
	verifyResp, err = net.Bob.VerifyMessage(ctxb, verifyReq)
	if err != nil {
		t.Fatalf("VerifyMessage failed: %v", err)
	}
	if verifyResp.Valid {
		t.Fatalf("carol's signature should not be valid")
	}
	if verifyResp.Pubkey != carol.PubKeyStr {
		t.Fatalf("carol's signature doesn't contain her pubkey")
	}

	// Close the channel between alice and bob.
	ctxt, _ = context.WithTimeout(ctxb, channelCloseTimeout)
	closeChannelAndAssert(ctxt, t, net, net.Alice, aliceBobCh, false)
}

// testAsyncPayments tests the performance of the async payments, and also
// checks that balances of both sides can't be become negative under stress
// payment strikes.
func testAsyncPayments(net *lntest.NetworkHarness, t *harnessTest) {
	ctxb := context.Background()

	const (
		paymentAmt = 100
	)

	// First establish a channel with a capacity equals to the overall
	// amount of payments, between Alice and Bob, at the end of the test
	// Alice should send all money from her side to Bob.
	ctxt, _ := context.WithTimeout(ctxb, channelOpenTimeout)
	channelCapacity := btcutil.Amount(paymentAmt * 2000)
	chanPoint := openChannelAndAssert(
		ctxt, t, net, net.Alice, net.Bob,
		lntest.OpenChannelParams{
			Amt: channelCapacity,
		},
	)

	ctxt, _ = context.WithTimeout(ctxb, defaultTimeout)
	info, err := getChanInfo(ctxt, net.Alice)
	if err != nil {
		t.Fatalf("unable to get alice channel info: %v", err)
	}

	// Calculate the number of invoices. We will deplete the channel
	// all the way down to the channel reserve.
	chanReserve := channelCapacity / 100
	availableBalance := btcutil.Amount(info.LocalBalance) - chanReserve
	numInvoices := int(availableBalance / paymentAmt)

	bobAmt := int64(numInvoices * paymentAmt)
	aliceAmt := info.LocalBalance - bobAmt

	// Send one more payment in order to cause insufficient capacity error.
	numInvoices++

	// With the channel open, we'll create invoices for Bob that Alice
	// will pay to in order to advance the state of the channel.
	ctxt, _ = context.WithTimeout(ctxb, defaultTimeout)
	bobPayReqs, _, _, err := createPayReqs(
		ctxt, net.Bob, paymentAmt, numInvoices,
	)
	if err != nil {
		t.Fatalf("unable to create pay reqs: %v", err)
	}

	// Wait for Alice to receive the channel edge from the funding manager.
	ctxt, _ = context.WithTimeout(ctxb, defaultTimeout)
	err = net.Alice.WaitForNetworkChannelOpen(ctxt, chanPoint)
	if err != nil {
		t.Fatalf("alice didn't see the alice->bob channel before "+
			"timeout: %v", err)
	}

	// Open up a payment stream to Alice that we'll use to send payment to
	// Bob. We also create a small helper function to send payments to Bob,
	// consuming the payment hashes we generated above.
	ctxt, _ = context.WithTimeout(ctxb, time.Minute)
	alicePayStream, err := net.Alice.SendPayment(ctxt)
	if err != nil {
		t.Fatalf("unable to create payment stream for alice: %v", err)
	}

	// Send payments from Alice to Bob using of Bob's payment hashes
	// generated above.
	now := time.Now()
	for i := 0; i < numInvoices; i++ {
		sendReq := &lnrpc.SendRequest{
			PaymentRequest: bobPayReqs[i],
		}

		if err := alicePayStream.Send(sendReq); err != nil {
			t.Fatalf("unable to send payment: "+
				"stream has been closed: %v", err)
		}
	}

	// We should receive one insufficient capacity error, because we sent
	// one more payment than we can actually handle with the current
	// channel capacity.
	errorReceived := false
	for i := 0; i < numInvoices; i++ {
		if resp, err := alicePayStream.Recv(); err != nil {
			t.Fatalf("payment stream have been closed: %v", err)
		} else if resp.PaymentError != "" {
			if errorReceived {
				t.Fatalf("redundant payment error: %v",
					resp.PaymentError)
			}

			errorReceived = true
			continue
		}
	}

	if !errorReceived {
		t.Fatalf("insufficient capacity error haven't been received")
	}

	// All payments have been sent, mark the finish time.
	timeTaken := time.Since(now)

	// Next query for Bob's and Alice's channel states, in order to confirm
	// that all payment have been successful transmitted.
	ctxt, _ = context.WithTimeout(ctxb, defaultTimeout)
	aliceChan, err := getChanInfo(ctxt, net.Alice)
	if len(aliceChan.PendingHtlcs) != 0 {
		t.Fatalf("alice's pending htlcs is incorrect, got %v, "+
			"expected %v", len(aliceChan.PendingHtlcs), 0)
	}
	if err != nil {
		t.Fatalf("unable to get bob's channel info: %v", err)
	}
	if aliceChan.RemoteBalance != bobAmt {
		t.Fatalf("alice's remote balance is incorrect, got %v, "+
			"expected %v", aliceChan.RemoteBalance, bobAmt)
	}
	if aliceChan.LocalBalance != aliceAmt {
		t.Fatalf("alice's local balance is incorrect, got %v, "+
			"expected %v", aliceChan.LocalBalance, aliceAmt)
	}

	// Wait for Bob to receive revocation from Alice.
	time.Sleep(2 * time.Second)

	ctxt, _ = context.WithTimeout(ctxb, defaultTimeout)
	bobChan, err := getChanInfo(ctxt, net.Bob)
	if err != nil {
		t.Fatalf("unable to get bob's channel info: %v", err)
	}
	if len(bobChan.PendingHtlcs) != 0 {
		t.Fatalf("bob's pending htlcs is incorrect, got %v, "+
			"expected %v", len(bobChan.PendingHtlcs), 0)
	}
	if bobChan.LocalBalance != bobAmt {
		t.Fatalf("bob's local balance is incorrect, got %v, expected"+
			" %v", bobChan.LocalBalance, bobAmt)
	}
	if bobChan.RemoteBalance != aliceAmt {
		t.Fatalf("bob's remote balance is incorrect, got %v, "+
			"expected %v", bobChan.RemoteBalance, aliceAmt)
	}

	t.Log("\tBenchmark info: Elapsed time: ", timeTaken)
	t.Log("\tBenchmark info: TPS: ", float64(numInvoices)/float64(timeTaken.Seconds()))

	// Finally, immediately close the channel. This function will also
	// block until the channel is closed and will additionally assert the
	// relevant channel closing post conditions.
	ctxt, _ = context.WithTimeout(ctxb, channelCloseTimeout)
	closeChannelAndAssert(ctxt, t, net, net.Alice, chanPoint, false)
}

// testBidirectionalAsyncPayments tests that nodes are able to send the
// payments to each other in async manner without blocking.
func testBidirectionalAsyncPayments(net *lntest.NetworkHarness, t *harnessTest) {
	ctxb := context.Background()

	const (
		paymentAmt = 1000
	)

	// First establish a channel with a capacity equals to the overall
	// amount of payments, between Alice and Bob, at the end of the test
	// Alice should send all money from her side to Bob.
	ctxt, _ := context.WithTimeout(ctxb, channelOpenTimeout)
	chanPoint := openChannelAndAssert(
		ctxt, t, net, net.Alice, net.Bob,
		lntest.OpenChannelParams{
			Amt:     paymentAmt * 2000,
			PushAmt: paymentAmt * 1000,
		},
	)

	ctxt, _ = context.WithTimeout(ctxb, defaultTimeout)
	info, err := getChanInfo(ctxt, net.Alice)
	if err != nil {
		t.Fatalf("unable to get alice channel info: %v", err)
	}

	// Calculate the number of invoices.
	numInvoices := int(info.LocalBalance / paymentAmt)

	// Nodes should exchange the same amount of money and because of this
	// at the end balances should remain the same.
	aliceAmt := info.LocalBalance
	bobAmt := info.RemoteBalance

	// With the channel open, we'll create invoices for Bob that Alice
	// will pay to in order to advance the state of the channel.
	ctxt, _ = context.WithTimeout(ctxb, defaultTimeout)
	bobPayReqs, _, _, err := createPayReqs(
		ctxt, net.Bob, paymentAmt, numInvoices,
	)
	if err != nil {
		t.Fatalf("unable to create pay reqs: %v", err)
	}

	// With the channel open, we'll create invoices for Alice that Bob
	// will pay to in order to advance the state of the channel.
	ctxt, _ = context.WithTimeout(ctxb, defaultTimeout)
	alicePayReqs, _, _, err := createPayReqs(
		ctxt, net.Alice, paymentAmt, numInvoices,
	)
	if err != nil {
		t.Fatalf("unable to create pay reqs: %v", err)
	}

	// Wait for Alice to receive the channel edge from the funding manager.
	ctxt, _ = context.WithTimeout(ctxb, defaultTimeout)
	if err = net.Alice.WaitForNetworkChannelOpen(ctxt, chanPoint); err != nil {
		t.Fatalf("alice didn't see the alice->bob channel before "+
			"timeout: %v", err)
	}
	if err = net.Bob.WaitForNetworkChannelOpen(ctxt, chanPoint); err != nil {
		t.Fatalf("bob didn't see the bob->alice channel before "+
			"timeout: %v", err)
	}

	// Open up a payment streams to Alice and to Bob, that we'll use to
	// send payment between nodes.
	alicePayStream, err := net.Alice.SendPayment(ctxb)
	if err != nil {
		t.Fatalf("unable to create payment stream for alice: %v", err)
	}

	bobPayStream, err := net.Bob.SendPayment(ctxb)
	if err != nil {
		t.Fatalf("unable to create payment stream for bob: %v", err)
	}

	// Send payments from Alice to Bob and from Bob to Alice in async
	// manner.
	for i := 0; i < numInvoices; i++ {
		aliceSendReq := &lnrpc.SendRequest{
			PaymentRequest: bobPayReqs[i],
		}

		bobSendReq := &lnrpc.SendRequest{
			PaymentRequest: alicePayReqs[i],
		}

		if err := alicePayStream.Send(aliceSendReq); err != nil {
			t.Fatalf("unable to send payment: "+
				"%v", err)
		}

		if err := bobPayStream.Send(bobSendReq); err != nil {
			t.Fatalf("unable to send payment: "+
				"%v", err)
		}
	}

	errChan := make(chan error)
	go func() {
		for i := 0; i < numInvoices; i++ {
			if resp, err := alicePayStream.Recv(); err != nil {
				errChan <- errors.Errorf("payment stream has"+
					" been closed: %v", err)
				return
			} else if resp.PaymentError != "" {
				errChan <- errors.Errorf("unable to send "+
					"payment from alice to bob: %v",
					resp.PaymentError)
				return
			}
		}
		errChan <- nil
	}()

	go func() {
		for i := 0; i < numInvoices; i++ {
			if resp, err := bobPayStream.Recv(); err != nil {
				errChan <- errors.Errorf("payment stream has"+
					" been closed: %v", err)
				return
			} else if resp.PaymentError != "" {
				errChan <- errors.Errorf("unable to send "+
					"payment from bob to alice: %v",
					resp.PaymentError)
				return
			}
		}
		errChan <- nil
	}()

	// Wait for Alice and Bob receive their payments, and throw and error
	// if something goes wrong.
	maxTime := 60 * time.Second
	for i := 0; i < 2; i++ {
		select {
		case err := <-errChan:
			if err != nil {
				t.Fatalf(err.Error())
			}
		case <-time.After(maxTime):
			t.Fatalf("waiting for payments to finish too long "+
				"(%v)", maxTime)
		}
	}

	// Wait for Alice and Bob to receive revocations messages, and update
	// states, i.e. balance info.
	time.Sleep(1 * time.Second)

	ctxt, _ = context.WithTimeout(ctxb, defaultTimeout)
	aliceInfo, err := getChanInfo(ctxt, net.Alice)
	if err != nil {
		t.Fatalf("unable to get bob's channel info: %v", err)
	}
	if aliceInfo.RemoteBalance != bobAmt {
		t.Fatalf("alice's remote balance is incorrect, got %v, "+
			"expected %v", aliceInfo.RemoteBalance, bobAmt)
	}
	if aliceInfo.LocalBalance != aliceAmt {
		t.Fatalf("alice's local balance is incorrect, got %v, "+
			"expected %v", aliceInfo.LocalBalance, aliceAmt)
	}
	if len(aliceInfo.PendingHtlcs) != 0 {
		t.Fatalf("alice's pending htlcs is incorrect, got %v, "+
			"expected %v", len(aliceInfo.PendingHtlcs), 0)
	}

	// Next query for Bob's and Alice's channel states, in order to confirm
	// that all payment have been successful transmitted.
	ctxt, _ = context.WithTimeout(ctxb, defaultTimeout)
	bobInfo, err := getChanInfo(ctxt, net.Bob)
	if err != nil {
		t.Fatalf("unable to get bob's channel info: %v", err)
	}

	if bobInfo.LocalBalance != bobAmt {
		t.Fatalf("bob's local balance is incorrect, got %v, expected"+
			" %v", bobInfo.LocalBalance, bobAmt)
	}
	if bobInfo.RemoteBalance != aliceAmt {
		t.Fatalf("bob's remote balance is incorrect, got %v, "+
			"expected %v", bobInfo.RemoteBalance, aliceAmt)
	}
	if len(bobInfo.PendingHtlcs) != 0 {
		t.Fatalf("bob's pending htlcs is incorrect, got %v, "+
			"expected %v", len(bobInfo.PendingHtlcs), 0)
	}

	// Finally, immediately close the channel. This function will also
	// block until the channel is closed and will additionally assert the
	// relevant channel closing post conditions.
	ctxt, _ = context.WithTimeout(ctxb, channelCloseTimeout)
	closeChannelAndAssert(ctxt, t, net, net.Alice, chanPoint, false)
}

// assertActiveHtlcs makes sure all the passed nodes have the _exact_ HTLCs
// matching payHashes on _all_ their channels.
func assertActiveHtlcs(nodes []*lntest.HarnessNode, payHashes ...[]byte) error {
	req := &lnrpc.ListChannelsRequest{}
	ctxb := context.Background()
	for _, node := range nodes {
		nodeChans, err := node.ListChannels(ctxb, req)
		if err != nil {
			return fmt.Errorf("unable to get node chans: %v", err)
		}

		for _, channel := range nodeChans.Channels {
			// Record all payment hashes active for this channel.
			htlcHashes := make(map[string]struct{})
			for _, htlc := range channel.PendingHtlcs {
				_, ok := htlcHashes[string(htlc.HashLock)]
				if ok {
					return fmt.Errorf("duplicate HashLock")
				}
				htlcHashes[string(htlc.HashLock)] = struct{}{}
			}

			// Channel should have exactly the payHashes active.
			if len(payHashes) != len(htlcHashes) {
				return fmt.Errorf("node %x had %v htlcs active, "+
					"expected %v", node.PubKey[:],
					len(htlcHashes), len(payHashes))
			}

			// Make sure all the payHashes are active.
			for _, payHash := range payHashes {
				if _, ok := htlcHashes[string(payHash)]; ok {
					continue
				}
				return fmt.Errorf("node %x didn't have the "+
					"payHash %v active", node.PubKey[:],
					payHash)
			}
		}
	}

	return nil
}

func assertNumActiveHtlcsChanPoint(node *lntest.HarnessNode,
	chanPoint wire.OutPoint, numHtlcs int) error {

	req := &lnrpc.ListChannelsRequest{}
	ctxb := context.Background()
	nodeChans, err := node.ListChannels(ctxb, req)
	if err != nil {
		return err
	}

	for _, channel := range nodeChans.Channels {
		if channel.ChannelPoint != chanPoint.String() {
			continue
		}

		if len(channel.PendingHtlcs) != numHtlcs {
			return fmt.Errorf("expected %v active HTLCs, got %v",
				numHtlcs, len(channel.PendingHtlcs))
		}
		return nil
	}

	return fmt.Errorf("channel point %v not found", chanPoint)
}

func assertNumActiveHtlcs(nodes []*lntest.HarnessNode, numHtlcs int) error {
	req := &lnrpc.ListChannelsRequest{}
	ctxb := context.Background()
	for _, node := range nodes {
		nodeChans, err := node.ListChannels(ctxb, req)
		if err != nil {
			return err
		}

		for _, channel := range nodeChans.Channels {
			if len(channel.PendingHtlcs) != numHtlcs {
				return fmt.Errorf("expected %v HTLCs, got %v",
					numHtlcs, len(channel.PendingHtlcs))
			}
		}
	}

	return nil
}

func assertSpendingTxInMempool(t *harnessTest, miner *rpcclient.Client,
	timeout time.Duration, chanPoint wire.OutPoint) {

	breakTimeout := time.After(timeout)
	ticker := time.NewTicker(50 * time.Millisecond)
	defer ticker.Stop()

	for {
		select {
		case <-breakTimeout:
			t.Fatalf("didn't find tx in mempool")
		case <-ticker.C:
			mempool, err := miner.GetRawMempool()
			if err != nil {
				t.Fatalf("unable to get mempool: %v", err)
			}

			if len(mempool) == 0 {
				continue
			}

			for _, txid := range mempool {
				tx, err := miner.GetRawTransaction(txid)
				if err != nil {
					t.Fatalf("unable to fetch tx: %v", err)
				}

				for _, txIn := range tx.MsgTx().TxIn {
					if txIn.PreviousOutPoint == chanPoint {
						return
					}
				}
			}
		}
	}
}

func createThreeHopHodlNetwork(t *harnessTest,
	net *lntest.NetworkHarness) (*lnrpc.ChannelPoint, *lnrpc.ChannelPoint, *lntest.HarnessNode) {

	// We'll start the test by creating a channel between Alice and Bob,
	// which will act as the first leg for out multi-hop HTLC.
	const chanAmt = 1000000
	ctxb := context.Background()
	ctxt, _ := context.WithTimeout(ctxb, channelOpenTimeout)
	aliceChanPoint := openChannelAndAssert(
		ctxt, t, net, net.Alice, net.Bob,
		lntest.OpenChannelParams{
			Amt: chanAmt,
		},
	)

	ctxt, _ = context.WithTimeout(ctxb, defaultTimeout)
	err := net.Alice.WaitForNetworkChannelOpen(ctxt, aliceChanPoint)
	if err != nil {
		t.Fatalf("alice didn't report channel: %v", err)
	}

	ctxt, _ = context.WithTimeout(ctxb, defaultTimeout)
	err = net.Bob.WaitForNetworkChannelOpen(ctxt, aliceChanPoint)
	if err != nil {
		t.Fatalf("bob didn't report channel: %v", err)
	}

	// Next, we'll create a new node "carol" and have Bob connect to her.
	// In this test, we'll make carol always hold onto the HTLC, this way
	// it'll force Bob to go to chain to resolve the HTLC.
	carol, err := net.NewNode("Carol", []string{"--debughtlc", "--hodl.exit-settle"})
	if err != nil {
		t.Fatalf("unable to create new node: %v", err)
	}
	if err := net.ConnectNodes(ctxb, net.Bob, carol); err != nil {
		t.Fatalf("unable to connect bob to carol: %v", err)
	}

	// We'll then create a channel from Bob to Carol. After this channel is
	// open, our topology looks like:  A -> B -> C.
	ctxt, _ = context.WithTimeout(ctxb, channelOpenTimeout)
	bobChanPoint := openChannelAndAssert(
		ctxt, t, net, net.Bob, carol,
		lntest.OpenChannelParams{
			Amt: chanAmt,
		},
	)
	ctxt, _ = context.WithTimeout(ctxb, defaultTimeout)
	err = net.Bob.WaitForNetworkChannelOpen(ctxt, bobChanPoint)
	if err != nil {
		t.Fatalf("alice didn't report channel: %v", err)
	}
	ctxt, _ = context.WithTimeout(ctxb, defaultTimeout)
	err = carol.WaitForNetworkChannelOpen(ctxt, bobChanPoint)
	if err != nil {
		t.Fatalf("bob didn't report channel: %v", err)
	}
	ctxt, _ = context.WithTimeout(ctxb, defaultTimeout)
	err = net.Alice.WaitForNetworkChannelOpen(ctxt, bobChanPoint)
	if err != nil {
		t.Fatalf("bob didn't report channel: %v", err)
	}

	return aliceChanPoint, bobChanPoint, carol
}

// testMultiHopHtlcLocalTimeout tests that in a multi-hop HTLC scenario, if the
// outgoing HTLC is about to time out, then we'll go to chain in order to claim
// it. Any dust HTLC's should be immediately cancelled backwards. Once the
// timeout has been reached, then we should sweep it on-chain, and cancel the
// HTLC backwards.
func testMultiHopHtlcLocalTimeout(net *lntest.NetworkHarness, t *harnessTest) {
	ctxb := context.Background()

	// First, we'll create a three hop network: Alice -> Bob -> Carol, with
	// Carol refusing to actually settle or directly cancel any HTLC's
	// self.
	aliceChanPoint, bobChanPoint, carol := createThreeHopHodlNetwork(t, net)

	// Clean up carol's node when the test finishes.
	defer shutdownAndAssert(net, t, carol)

	time.Sleep(time.Second * 1)

	// Now that our channels are set up, we'll send two HTLC's from Alice
	// to Carol. The first HTLC will be universally considered "dust",
	// while the second will be a proper fully valued HTLC.
	const (
		dustHtlcAmt    = btcutil.Amount(100)
		htlcAmt        = btcutil.Amount(30000)
		finalCltvDelta = 40
	)
	alicePayStream, err := net.Alice.SendPayment(ctxb)
	if err != nil {
		t.Fatalf("unable to create payment stream for alice: %v", err)
	}

	// We'll create two random payment hashes unknown to carol, then send
	// each of them by manually specifying the HTLC details.
	carolPubKey := carol.PubKey[:]
	dustPayHash := makeFakePayHash(t)
	payHash := makeFakePayHash(t)
	err = alicePayStream.Send(&lnrpc.SendRequest{
		Dest:           carolPubKey,
		Amt:            int64(dustHtlcAmt),
		PaymentHash:    dustPayHash,
		FinalCltvDelta: finalCltvDelta,
	})
	if err != nil {
		t.Fatalf("unable to send alice htlc: %v", err)
	}
	err = alicePayStream.Send(&lnrpc.SendRequest{
		Dest:           carolPubKey,
		Amt:            int64(htlcAmt),
		PaymentHash:    payHash,
		FinalCltvDelta: finalCltvDelta,
	})
	if err != nil {
		t.Fatalf("unable to send alice htlc: %v", err)
	}

	// Verify that all nodes in the path now have two HTLC's with the
	// proper parameters.
	var predErr error
	nodes := []*lntest.HarnessNode{net.Alice, net.Bob, carol}
	err = lntest.WaitPredicate(func() bool {
		predErr = assertActiveHtlcs(nodes, dustPayHash, payHash)
		if predErr != nil {
			return false
		}

		return true
	}, time.Second*15)
	if err != nil {
		t.Fatalf("htlc mismatch: %v", predErr)
	}

	// We'll now mine enough blocks to trigger Bob's broadcast of his
	// commitment transaction due to the fact that the HTLC is about to
	// timeout.
	numBlocks := uint32(finalCltvDelta - defaultBroadcastDelta)
	if _, err := net.Miner.Node.Generate(numBlocks); err != nil {
		t.Fatalf("unable to generate blocks: %v", err)
	}

	// Bob's force close transaction should now be found in the mempool.
	txidHash, err := getChanPointFundingTxid(bobChanPoint)
	if err != nil {
		t.Fatalf("unable to get txid: %v", err)
	}
	bobFundingTxid, err := chainhash.NewHash(txidHash)
	if err != nil {
		t.Fatalf("unable to create sha hash: %v", err)
	}
	assertSpendingTxInMempool(
		t, net.Miner.Node, minerMempoolTimeout, wire.OutPoint{
			Hash:  *bobFundingTxid,
			Index: bobChanPoint.OutputIndex,
		},
	)

	// Mine a block to confirm the closing transaction.
	mineBlocks(t, net, 1)

	// At this point, Bob should have cancelled backwards the dust HTLC
	// that we sent earlier. This means Alice should now only have a single
	// HTLC on her channel.
	nodes = []*lntest.HarnessNode{net.Alice}
	err = lntest.WaitPredicate(func() bool {
		predErr = assertActiveHtlcs(nodes, payHash)
		if predErr != nil {
			return false
		}

		return true
	}, time.Second*15)
	if err != nil {
		t.Fatalf("htlc mismatch: %v", predErr)
	}

	// We'll mine defaultCSV blocks in order to generate the sweep transaction
	// of Bob's funding output.
	if _, err := net.Miner.Node.Generate(defaultCSV); err != nil {
		t.Fatalf("unable to generate blocks: %v", err)
	}

	_, err = waitForTxInMempool(net.Miner.Node, minerMempoolTimeout)
	if err != nil {
		t.Fatalf("unable to find bob's funding output sweep tx: %v", err)
	}

	// We'll now mine the remaining blocks to cause the HTLC itself to
	// timeout.
	if _, err := net.Miner.Node.Generate(defaultBroadcastDelta - defaultCSV); err != nil {
		t.Fatalf("unable to generate blocks: %v", err)
	}

	// The second layer HTLC timeout transaction should now have been
	// broadcast on-chain.
	secondLayerHash, err := waitForTxInMempool(net.Miner.Node, minerMempoolTimeout)
	if err != nil {
		t.Fatalf("unable to find bob's second layer transaction")
	}

	// Bob's pending channel report should show that he has a commitment
	// output awaiting sweeping, and also that there's an outgoing HTLC
	// output pending.
	pendingChansRequest := &lnrpc.PendingChannelsRequest{}
	pendingChanResp, err := net.Bob.PendingChannels(ctxb, pendingChansRequest)
	if err != nil {
		t.Fatalf("unable to query for pending channels: %v", err)
	}

	if len(pendingChanResp.PendingForceClosingChannels) == 0 {
		t.Fatalf("bob should have pending for close chan but doesn't")
	}
	forceCloseChan := pendingChanResp.PendingForceClosingChannels[0]
	if forceCloseChan.LimboBalance == 0 {
		t.Fatalf("bob should have nonzero limbo balance instead "+
			"has: %v", forceCloseChan.LimboBalance)
	}
	if len(forceCloseChan.PendingHtlcs) == 0 {
		t.Fatalf("bob should have pending htlc but doesn't")
	}

	// Now we'll mine an additional block.
	block := mineBlocks(t, net, 1)[0]

	// The block should have confirmed Bob's second layer sweeping
	// transaction. Therefore, at this point, there should be no active
	// HTLC's on the commitment transaction from Alice -> Bob.
	assertTxInBlock(t, block, secondLayerHash)
	nodes = []*lntest.HarnessNode{net.Alice}
	err = lntest.WaitPredicate(func() bool {
		predErr = assertNumActiveHtlcs(nodes, 0)
		if predErr != nil {
			return false
		}
		return true
	}, time.Second*15)
	if err != nil {
		t.Fatalf("alice's channel still has active htlc's: %v", predErr)
	}

	// At this point, Bob should show that the pending HTLC has advanced to
	// the second stage and is to be swept.
	pendingChanResp, err = net.Bob.PendingChannels(ctxb, pendingChansRequest)
	if err != nil {
		t.Fatalf("unable to query for pending channels: %v", err)
	}
	forceCloseChan = pendingChanResp.PendingForceClosingChannels[0]
	if forceCloseChan.PendingHtlcs[0].Stage != 2 {
		t.Fatalf("bob's htlc should have advanced to the second stage: %v", err)
	}

	// We'll now mine four more blocks. After the 4th block, a transaction
	// sweeping the HTLC output should be broadcast.
	if _, err := net.Miner.Node.Generate(4); err != nil {
		t.Fatalf("unable to generate blocks: %v", err)
	}
	_, err = waitForTxInMempool(net.Miner.Node, minerMempoolTimeout)
	if err != nil {
		t.Fatalf("unable to find bob's sweeping transaction: %v", err)
	}

	// Next, we'll mine a final block that should confirm the second-layer
	// sweeping transaction.
	if _, err := net.Miner.Node.Generate(1); err != nil {
		t.Fatalf("unable to generate blocks: %v", err)
	}

	// Once this transaction has been confirmed, Bob should detect that he
	// no longer has any pending channels.
	err = lntest.WaitPredicate(func() bool {
		pendingChanResp, err = net.Bob.PendingChannels(ctxb, pendingChansRequest)
		if err != nil {
			predErr = fmt.Errorf("unable to query for pending "+
				"channels: %v", err)
			return false
		}
		if len(pendingChanResp.PendingForceClosingChannels) != 0 {
			predErr = fmt.Errorf("bob still has pending "+
				"channels but shouldn't: %v",
				spew.Sdump(pendingChanResp))
			return false
		}

		return true

	}, time.Second*15)
	if err != nil {
		t.Fatalf(predErr.Error())
	}

	ctxt, _ := context.WithTimeout(ctxb, channelCloseTimeout)
	closeChannelAndAssert(ctxt, t, net, net.Alice, aliceChanPoint, false)
}

// testMultiHopReceiverChainClaim tests that in the multi-hop setting, if the
// receiver of an HTLC knows the preimage, but wasn't able to settle the HTLC
// off-chain, then it goes on chain to claim the HTLC. In this scenario, the
// node that sent the outgoing HTLC should extract the preimage from the sweep
// transaction, and finish settling the HTLC backwards into the route.
func testMultiHopReceiverChainClaim(net *lntest.NetworkHarness, t *harnessTest) {
	ctxb := context.Background()

	// First, we'll create a three hop network: Alice -> Bob -> Carol, with
	// Carol refusing to actually settle or directly cancel any HTLC's
	// self.
	aliceChanPoint, bobChanPoint, carol := createThreeHopHodlNetwork(t, net)

	// Clean up carol's node when the test finishes.
	defer shutdownAndAssert(net, t, carol)

	// With the network active, we'll now add a new invoice at Carol's end.
	invoiceReq := &lnrpc.Invoice{
		Value: 100000,
	}
	carolInvoice, err := carol.AddInvoice(ctxb, invoiceReq)
	if err != nil {
		t.Fatalf("unable to generate carol invoice: %v", err)
	}

	// Now that we've created the invoice, we'll send a single payment from
	// Alice to Carol. We won't wait for the response however, as Carol
	// will not immediately settle the payment.
	alicePayStream, err := net.Alice.SendPayment(ctxb)
	if err != nil {
		t.Fatalf("unable to create payment stream for alice: %v", err)
	}
	err = alicePayStream.Send(&lnrpc.SendRequest{
		PaymentRequest: carolInvoice.PaymentRequest,
	})
	if err != nil {
		t.Fatalf("unable to send payment: %v", err)
	}

	// At this point, all 3 nodes should now have an active channel with
	// the created HTLC pending on all of them.
	var predErr error
	nodes := []*lntest.HarnessNode{net.Alice, net.Bob, carol}
	err = lntest.WaitPredicate(func() bool {
		predErr = assertActiveHtlcs(nodes, carolInvoice.RHash)
		if predErr != nil {
			return false
		}

		return true
	}, time.Second*15)
	if err != nil {
		t.Fatalf("htlc mismatch: %v", predErr)
	}

	// Now we'll mine enough blocks to prompt carol to actually go to the
	// chain in order to sweep her HTLC since the value is high enough.
	// TODO(roasbeef): modify once go to chain policy changes
	numBlocks := uint32(defaultBitcoinTimeLockDelta - (2 * defaultBroadcastDelta))
	if _, err := net.Miner.Node.Generate(numBlocks); err != nil {
		t.Fatalf("unable to generate blocks")
	}

	// At this point, Carol should broadcast her active commitment
	// transaction in order to go to the chain and sweep her HTLC.
	txids, err := waitForNTxsInMempool(net.Miner.Node, 1, minerMempoolTimeout)
	if err != nil {
		t.Fatalf("expected transaction not found in mempool: %v", err)
	}

	txidHash, err := getChanPointFundingTxid(bobChanPoint)
	if err != nil {
		t.Fatalf("unable to get txid: %v", err)
	}

	bobFundingTxid, err := chainhash.NewHash(txidHash)
	if err != nil {
		t.Fatalf("unable to create sha hash: %v", err)
	}

	carolFundingPoint := wire.OutPoint{
		Hash:  *bobFundingTxid,
		Index: bobChanPoint.OutputIndex,
	}

	// The commitment transaction should be spending from the funding
	// transaction.
	commitHash := txids[0]
	tx, err := net.Miner.Node.GetRawTransaction(commitHash)
	if err != nil {
		t.Fatalf("unable to get txn: %v", err)
	}
	commitTx := tx.MsgTx()

	if commitTx.TxIn[0].PreviousOutPoint != carolFundingPoint {
		t.Fatalf("commit transaction not spending from expected "+
			"outpoint: %v", spew.Sdump(commitTx))
	}

	// Confirm the commitment.
	mineBlocks(t, net, 1)

	// After the force close transaction is mined, Carol should broadcast
	// her second level HTLC transaction. Bob will broadcast a sweep tx to
	// sweep his output in the channel with Carol. When Bob notices Carol's
	// second level transaction in the mempool, he will extract the
	// preimage and settle the HTLC back off-chain.
	secondLevelHashes, err := waitForNTxsInMempool(net.Miner.Node, 2,
		minerMempoolTimeout)
	if err != nil {
		t.Fatalf("transactions not found in mempool: %v", err)
	}

	// Carol's second level transaction should be spending from
	// the commitment transaction.
	var secondLevelHash *chainhash.Hash
	for _, txid := range secondLevelHashes {
		tx, err := net.Miner.Node.GetRawTransaction(txid)
		if err != nil {
			t.Fatalf("unable to get txn: %v", err)
		}

		if tx.MsgTx().TxIn[0].PreviousOutPoint.Hash == *commitHash {
			secondLevelHash = txid
		}
	}
	if secondLevelHash == nil {
		t.Fatalf("Carol's second level tx not found")
	}

	// We'll now mine an additional block which should confirm both the
	// second layer transactions.
	if _, err := net.Miner.Node.Generate(1); err != nil {
		t.Fatalf("unable to generate block: %v", err)
	}

	time.Sleep(time.Second * 4)

	// TODO(roasbeef): assert bob pending state as well

	// Carol's pending channel report should now show two outputs under
	// limbo: her commitment output, as well as the second-layer claim
	// output.
	pendingChansRequest := &lnrpc.PendingChannelsRequest{}
	pendingChanResp, err := carol.PendingChannels(ctxb, pendingChansRequest)
	if err != nil {
		t.Fatalf("unable to query for pending channels: %v", err)
	}

	if len(pendingChanResp.PendingForceClosingChannels) == 0 {
		t.Fatalf("carol should have pending for close chan but doesn't")
	}
	forceCloseChan := pendingChanResp.PendingForceClosingChannels[0]
	if forceCloseChan.LimboBalance == 0 {
		t.Fatalf("carol should have nonzero limbo balance instead "+
			"has: %v", forceCloseChan.LimboBalance)
	}

	// The pending HTLC carol has should also now be in stage 2.
	if len(forceCloseChan.PendingHtlcs) != 1 {
		t.Fatalf("carol should have pending htlc but doesn't")
	}
	if forceCloseChan.PendingHtlcs[0].Stage != 2 {
		t.Fatalf("carol's htlc should have advanced to the second "+
			"stage: %v", err)
	}

	// Once the second-level transaction confirmed, Bob should have
	// extracted the preimage from the chain, and sent it back to Alice,
	// clearing the HTLC off-chain.
	nodes = []*lntest.HarnessNode{net.Alice}
	err = lntest.WaitPredicate(func() bool {
		predErr = assertNumActiveHtlcs(nodes, 0)
		if predErr != nil {
			return false
		}
		return true
	}, time.Second*15)
	if err != nil {
		t.Fatalf("htlc mismatch: %v", predErr)
	}

	// If we mine 4 additional blocks, then both outputs should now be
	// mature.
	if _, err := net.Miner.Node.Generate(defaultCSV); err != nil {
		t.Fatalf("unable to generate blocks: %v", err)
	}

	// We should have a new transaction in the mempool.
	_, err = waitForTxInMempool(net.Miner.Node, minerMempoolTimeout)
	if err != nil {
		t.Fatalf("unable to find bob's sweeping transaction: %v", err)
	}

	// Finally, if we mine an additional block to confirm these two sweep
	// transactions, Carol should not show a pending channel in her report
	// afterwards.
	if _, err := net.Miner.Node.Generate(1); err != nil {
		t.Fatalf("unable to mine block: %v", err)
	}
	err = lntest.WaitPredicate(func() bool {
		pendingChanResp, err = carol.PendingChannels(ctxb, pendingChansRequest)
		if err != nil {
			predErr = fmt.Errorf("unable to query for pending channels: %v", err)
			return false
		}
		if len(pendingChanResp.PendingForceClosingChannels) != 0 {
			predErr = fmt.Errorf("carol still has pending channels: %v",
				spew.Sdump(pendingChanResp))
			return false
		}

		return true
	}, time.Second*15)
	if err != nil {
		t.Fatalf(predErr.Error())
	}

	// We'll close out the channel between Alice and Bob, then shutdown
	// carol to conclude the test.
	ctxt, _ := context.WithTimeout(ctxb, channelCloseTimeout)
	closeChannelAndAssert(ctxt, t, net, net.Alice, aliceChanPoint, false)
}

// testMultiHopLocalForceCloseOnChainHtlcTimeout tests that in a multi-hop HTLC
// scenario, if the node that extended the HTLC to the final node closes their
// commitment on-chain early, then it eventually recognizes this HTLC as one
// that's timed out. At this point, the node should timeout the HTLC, then
// cancel it backwards as normal.
func testMultiHopLocalForceCloseOnChainHtlcTimeout(net *lntest.NetworkHarness,
	t *harnessTest) {

	ctxb := context.Background()

	// First, we'll create a three hop network: Alice -> Bob -> Carol, with
	// Carol refusing to actually settle or directly cancel any HTLC's
	// self.
	aliceChanPoint, bobChanPoint, carol := createThreeHopHodlNetwork(t, net)

	// Clean up carol's node when the test finishes.
	defer shutdownAndAssert(net, t, carol)

	// With our channels set up, we'll then send a single HTLC from Alice
	// to Carol. As Carol is in hodl mode, she won't settle this HTLC which
	// opens up the base for out tests.
	const (
		finalCltvDelta = 40
		htlcAmt        = btcutil.Amount(30000)
	)
	alicePayStream, err := net.Alice.SendPayment(ctxb)
	if err != nil {
		t.Fatalf("unable to create payment stream for alice: %v", err)
	}

	// We'll now send a single HTLC across our multi-hop network.
	carolPubKey := carol.PubKey[:]
	payHash := makeFakePayHash(t)
	err = alicePayStream.Send(&lnrpc.SendRequest{
		Dest:           carolPubKey,
		Amt:            int64(htlcAmt),
		PaymentHash:    payHash,
		FinalCltvDelta: finalCltvDelta,
	})
	if err != nil {
		t.Fatalf("unable to send alice htlc: %v", err)
	}

	// Once the HTLC has cleared, all channels in our mini network should
	// have the it locked in.
	var predErr error
	nodes := []*lntest.HarnessNode{net.Alice, net.Bob, carol}
	err = lntest.WaitPredicate(func() bool {
		predErr = assertActiveHtlcs(nodes, payHash)
		if predErr != nil {
			return false
		}

		return true
	}, time.Second*15)
	if err != nil {
		t.Fatalf("htlc mismatch: %v", err)
	}

	// Now that all parties have the HTLC locked in, we'll immediately
	// force close the Bob -> Carol channel. This should trigger contract
	// resolution mode for both of them.
	ctxt, _ := context.WithTimeout(ctxb, channelCloseTimeout)
	closeChannelAndAssert(ctxt, t, net, net.Bob, bobChanPoint, true)

	// At this point, Bob should have a pending force close channel as he
	// just went to chain.
	pendingChansRequest := &lnrpc.PendingChannelsRequest{}
	err = lntest.WaitPredicate(func() bool {
		pendingChanResp, err := net.Bob.PendingChannels(ctxb,
			pendingChansRequest)
		if err != nil {
			predErr = fmt.Errorf("unable to query for pending "+
				"channels: %v", err)
			return false
		}
		if len(pendingChanResp.PendingForceClosingChannels) == 0 {
			predErr = fmt.Errorf("bob should have pending for " +
				"close chan but doesn't")
			return false
		}

		forceCloseChan := pendingChanResp.PendingForceClosingChannels[0]
		if forceCloseChan.LimboBalance == 0 {
			predErr = fmt.Errorf("bob should have nonzero limbo "+
				"balance instead has: %v",
				forceCloseChan.LimboBalance)
			return false
		}

		return true
	}, time.Second*15)
	if err != nil {
		t.Fatalf(predErr.Error())
	}

	// We'll mine defaultCSV blocks in order to generate the sweep transaction
	// of Bob's funding output.
	if _, err := net.Miner.Node.Generate(defaultCSV); err != nil {
		t.Fatalf("unable to generate blocks: %v", err)
	}

	_, err = waitForTxInMempool(net.Miner.Node, minerMempoolTimeout)
	if err != nil {
		t.Fatalf("unable to find bob's funding output sweep tx: %v", err)
	}

	// We'll now mine enough blocks for the HTLC to expire. After this, Bob
	// should hand off the now expired HTLC output to the utxo nursery.
	if _, err := net.Miner.Node.Generate(finalCltvDelta - defaultCSV - 1); err != nil {
		t.Fatalf("unable to generate blocks: %v", err)
	}

	// Bob's pending channel report should show that he has a single HTLC
	// that's now in stage one.
	err = lntest.WaitPredicate(func() bool {
		pendingChanResp, err := net.Bob.PendingChannels(
			ctxb, pendingChansRequest,
		)
		if err != nil {
			predErr = fmt.Errorf("unable to query for pending "+
				"channels: %v", err)
			return false
		}

		if len(pendingChanResp.PendingForceClosingChannels) == 0 {
			predErr = fmt.Errorf("bob should have pending force " +
				"close chan but doesn't")
			return false
		}

		forceCloseChan := pendingChanResp.PendingForceClosingChannels[0]
		if len(forceCloseChan.PendingHtlcs) != 1 {
			predErr = fmt.Errorf("bob should have pending htlc " +
				"but doesn't")
			return false
		}
		if forceCloseChan.PendingHtlcs[0].Stage != 1 {
			predErr = fmt.Errorf("bob's htlc should have "+
				"advanced to the first stage: %v", err)
			return false
		}

		return true
	}, time.Second*15)
	if err != nil {
		t.Fatalf("bob didn't hand off time-locked HTLC: %v", predErr)
	}

	// We should also now find a transaction in the mempool, as Bob should
	// have broadcast his second layer timeout transaction.
	timeoutTx, err := waitForTxInMempool(net.Miner.Node, minerMempoolTimeout)
	if err != nil {
		t.Fatalf("unable to find bob's htlc timeout tx: %v", err)
	}

	// Next, we'll mine an additional block. This should serve to confirm
	// the second layer timeout transaction.
	block := mineBlocks(t, net, 1)[0]
	assertTxInBlock(t, block, timeoutTx)

	// With the second layer timeout transaction confirmed, Bob should have
	// cancelled backwards the HTLC that carol sent.
	nodes = []*lntest.HarnessNode{net.Alice}
	err = lntest.WaitPredicate(func() bool {
		predErr = assertNumActiveHtlcs(nodes, 0)
		if predErr != nil {
			return false
		}
		return true
	}, time.Second*15)
	if err != nil {
		t.Fatalf("alice's channel still has active htlc's: %v", predErr)
	}

	// Additionally, Bob should now show that HTLC as being advanced to the
	// second stage.
	err = lntest.WaitPredicate(func() bool {
		pendingChanResp, err := net.Bob.PendingChannels(
			ctxb, pendingChansRequest,
		)
		if err != nil {
			predErr = fmt.Errorf("unable to query for pending "+
				"channels: %v", err)
			return false
		}

		if len(pendingChanResp.PendingForceClosingChannels) == 0 {
			predErr = fmt.Errorf("bob should have pending for " +
				"close chan but doesn't")
			return false
		}

		forceCloseChan := pendingChanResp.PendingForceClosingChannels[0]
		if len(forceCloseChan.PendingHtlcs) != 1 {
			predErr = fmt.Errorf("bob should have pending htlc " +
				"but doesn't")
			return false
		}
		if forceCloseChan.PendingHtlcs[0].Stage != 2 {
			predErr = fmt.Errorf("bob's htlc should have "+
				"advanced to the second stage: %v", err)
			return false
		}

		return true
	}, time.Second*15)
	if err != nil {
		t.Fatalf("bob didn't hand off time-locked HTLC: %v", predErr)
	}

	// We'll now mine 4 additional blocks. This should be enough for Bob's
	// CSV timelock to expire and the sweeping transaction of the HTLC to be
	// broadcast.
	if _, err := net.Miner.Node.Generate(defaultCSV); err != nil {
		t.Fatalf("unable to mine blocks: %v", err)
	}

	sweepTx, err := waitForTxInMempool(net.Miner.Node, minerMempoolTimeout)
	if err != nil {
		t.Fatalf("unable to find bob's htlc sweep tx: %v", err)
	}

	// We'll then mine a final block which should confirm this second layer
	// sweep transaction.
	block = mineBlocks(t, net, 1)[0]
	assertTxInBlock(t, block, sweepTx)

	// At this point, Bob should no longer show any channels as pending
	// close.
	err = lntest.WaitPredicate(func() bool {
		pendingChanResp, err := net.Bob.PendingChannels(
			ctxb, pendingChansRequest,
		)
		if err != nil {
			predErr = fmt.Errorf("unable to query for pending "+
				"channels: %v", err)
			return false
		}
		if len(pendingChanResp.PendingForceClosingChannels) != 0 {
			predErr = fmt.Errorf("bob still has pending channels "+
				"but shouldn't: %v", spew.Sdump(pendingChanResp))
			return false
		}

		return true
	}, time.Second*15)
	if err != nil {
		t.Fatalf(predErr.Error())
	}

	ctxt, _ = context.WithTimeout(ctxb, channelCloseTimeout)
	closeChannelAndAssert(ctxt, t, net, net.Alice, aliceChanPoint, false)
}

// testMultiHopRemoteForceCloseOnChainHtlcTimeout tests that if we extend a
// multi-hop HTLC, and the final destination of the HTLC force closes the
// channel, then we properly timeout the HTLC on *their* commitment transaction
// once the timeout has expired. Once we sweep the transaction, we should also
// cancel back the initial HTLC.
func testMultiHopRemoteForceCloseOnChainHtlcTimeout(net *lntest.NetworkHarness,
	t *harnessTest) {

	ctxb := context.Background()

	// First, we'll create a three hop network: Alice -> Bob -> Carol, with
	// Carol refusing to actually settle or directly cancel any HTLC's
	// self.
	aliceChanPoint, bobChanPoint, carol := createThreeHopHodlNetwork(t, net)

	// Clean up carol's node when the test finishes.
	defer shutdownAndAssert(net, t, carol)

	// With our channels set up, we'll then send a single HTLC from Alice
	// to Carol. As Carol is in hodl mode, she won't settle this HTLC which
	// opens up the base for out tests.
	const (
		finalCltvDelta = 40
		htlcAmt        = btcutil.Amount(30000)
	)
	alicePayStream, err := net.Alice.SendPayment(ctxb)
	if err != nil {
		t.Fatalf("unable to create payment stream for alice: %v", err)
	}

	// We'll now send a single HTLC across our multi-hop network.
	carolPubKey := carol.PubKey[:]
	payHash := makeFakePayHash(t)
	err = alicePayStream.Send(&lnrpc.SendRequest{
		Dest:           carolPubKey,
		Amt:            int64(htlcAmt),
		PaymentHash:    payHash,
		FinalCltvDelta: finalCltvDelta,
	})
	if err != nil {
		t.Fatalf("unable to send alice htlc: %v", err)
	}

	// Once the HTLC has cleared, all the nodes in our mini network should
	// show that the HTLC has been locked in.
	var predErr error
	nodes := []*lntest.HarnessNode{net.Alice, net.Bob, carol}
	err = lntest.WaitPredicate(func() bool {
		predErr = assertActiveHtlcs(nodes, payHash)
		if predErr != nil {
			return false
		}

		return true
	}, time.Second*15)
	if err != nil {
		t.Fatalf("htlc mismatch: %v", predErr)
	}

	// At this point, we'll now instruct Carol to force close the
	// transaction. This will let us exercise that Bob is able to sweep the
	// expired HTLC on Carol's version of the commitment transaction.
	ctxt, _ := context.WithTimeout(ctxb, channelCloseTimeout)
	closeChannelAndAssert(ctxt, t, net, carol, bobChanPoint, true)

	// At this point, Bob should have a pending force close channel as
	// Carol has gone directly to chain.
	pendingChansRequest := &lnrpc.PendingChannelsRequest{}
	err = lntest.WaitPredicate(func() bool {
		pendingChanResp, err := net.Bob.PendingChannels(
			ctxb, pendingChansRequest,
		)
		if err != nil {
			predErr = fmt.Errorf("unable to query for "+
				"pending channels: %v", err)
			return false
		}
		if len(pendingChanResp.PendingForceClosingChannels) == 0 {
			predErr = fmt.Errorf("bob should have pending " +
				"force close channels but doesn't")
			return false
		}

		return true
	}, time.Second*15)
	if err != nil {
		t.Fatalf(predErr.Error())
	}

	// Bob can sweep his output immediately.
	_, err = waitForTxInMempool(net.Miner.Node, minerMempoolTimeout)
	if err != nil {
		t.Fatalf("unable to find bob's funding output sweep tx: %v",
			err)
	}

	// Next, we'll mine enough blocks for the HTLC to expire. At this
	// point, Bob should hand off the output to his internal utxo nursery,
	// which will broadcast a sweep transaction.
	if _, err := net.Miner.Node.Generate(finalCltvDelta - 1); err != nil {
		t.Fatalf("unable to generate blocks: %v", err)
	}

	// If we check Bob's pending channel report, it should show that he has
	// a single HTLC that's now in the second stage, as skip the initial
	// first stage since this is a direct HTLC.
	err = lntest.WaitPredicate(func() bool {
		pendingChanResp, err := net.Bob.PendingChannels(
			ctxb, pendingChansRequest,
		)
		if err != nil {
			predErr = fmt.Errorf("unable to query for pending "+
				"channels: %v", err)
			return false
		}

		if len(pendingChanResp.PendingForceClosingChannels) == 0 {
			predErr = fmt.Errorf("bob should have pending for " +
				"close chan but doesn't")
			return false
		}

		forceCloseChan := pendingChanResp.PendingForceClosingChannels[0]
		if len(forceCloseChan.PendingHtlcs) != 1 {
			predErr = fmt.Errorf("bob should have pending htlc " +
				"but doesn't")
			return false
		}
		if forceCloseChan.PendingHtlcs[0].Stage != 2 {
			predErr = fmt.Errorf("bob's htlc should have "+
				"advanced to the second stage: %v", err)
			return false
		}

		return true
	}, time.Second*15)
	if err != nil {
		t.Fatalf("bob didn't hand off time-locked HTLC: %v", predErr)
	}

	// Bob's sweeping transaction should now be found in the mempool at
	// this point.
	sweepTx, err := waitForTxInMempool(net.Miner.Node, minerMempoolTimeout)
	if err != nil {
		// If Bob's transaction isn't yet in the mempool, then due to
		// internal message passing and the low period between blocks
		// being mined, it may have been detected as a late
		// registration. As a result, we'll mine another block and
		// repeat the check. If it doesn't go through this time, then
		// we'll fail.
		// TODO(halseth): can we use waitForChannelPendingForceClose to
		// avoid this hack?
		if _, err := net.Miner.Node.Generate(1); err != nil {
			t.Fatalf("unable to generate block: %v", err)
		}
		sweepTx, err = waitForTxInMempool(net.Miner.Node, minerMempoolTimeout)
		if err != nil {
			t.Fatalf("unable to find bob's sweeping transaction: "+
				"%v", err)
		}
	}

	// If we mine an additional block, then this should confirm Bob's
	// transaction which sweeps the direct HTLC output.
	block := mineBlocks(t, net, 1)[0]
	assertTxInBlock(t, block, sweepTx)

	// Now that the sweeping transaction has been confirmed, Bob should
	// cancel back that HTLC. As a result, Alice should not know of any
	// active HTLC's.
	nodes = []*lntest.HarnessNode{net.Alice}
	err = lntest.WaitPredicate(func() bool {
		predErr = assertNumActiveHtlcs(nodes, 0)
		if predErr != nil {
			return false
		}
		return true
	}, time.Second*15)
	if err != nil {
		t.Fatalf("alice's channel still has active htlc's: %v", predErr)
	}

	// Now we'll check Bob's pending channel report. Since this was Carol's
	// commitment, he doesn't have to wait for any CSV delays. As a result,
	// he should show no additional pending transactions.
	err = lntest.WaitPredicate(func() bool {
		pendingChanResp, err := net.Bob.PendingChannels(
			ctxb, pendingChansRequest,
		)
		if err != nil {
			predErr = fmt.Errorf("unable to query for pending "+
				"channels: %v", err)
			return false
		}
		if len(pendingChanResp.PendingForceClosingChannels) != 0 {
			predErr = fmt.Errorf("bob still has pending channels "+
				"but shouldn't: %v", spew.Sdump(pendingChanResp))
			return false
		}

		return true
	}, time.Second*15)
	if err != nil {
		t.Fatalf(predErr.Error())
	}

	// We'll close out the test by closing the channel from Alice to Bob,
	// and then shutting down the new node we created as its no longer
	// needed.
	ctxt, _ = context.WithTimeout(ctxb, channelCloseTimeout)
	closeChannelAndAssert(ctxt, t, net, net.Alice, aliceChanPoint, false)
}

// testMultiHopHtlcLocalChainClaim tests that in a multi-hop HTLC scenario, if
// we're forced to go to chain with an incoming HTLC, then when we find out the
// preimage via the witness beacon, we properly settle the HTLC on-chain in
// order to ensure we don't lose any funds.
func testMultiHopHtlcLocalChainClaim(net *lntest.NetworkHarness, t *harnessTest) {
	ctxb := context.Background()

	// First, we'll create a three hop network: Alice -> Bob -> Carol, with
	// Carol refusing to actually settle or directly cancel any HTLC's
	// self.
	aliceChanPoint, bobChanPoint, carol := createThreeHopHodlNetwork(t, net)

	// Clean up carol's node when the test finishes.
	defer shutdownAndAssert(net, t, carol)

	// With the network active, we'll now add a new invoice at Carol's end.
	invoiceReq := &lnrpc.Invoice{
		Value: 100000,
	}
	carolInvoice, err := carol.AddInvoice(ctxb, invoiceReq)
	if err != nil {
		t.Fatalf("unable to generate carol invoice: %v", err)
	}

	// Now that we've created the invoice, we'll send a single payment from
	// Alice to Carol. We won't wait for the response however, as Carol
	// will not immediately settle the payment.
	alicePayStream, err := net.Alice.SendPayment(ctxb)
	if err != nil {
		t.Fatalf("unable to create payment stream for alice: %v", err)
	}
	err = alicePayStream.Send(&lnrpc.SendRequest{
		PaymentRequest: carolInvoice.PaymentRequest,
	})
	if err != nil {
		t.Fatalf("unable to send payment: %v", err)
	}

	// We'll now wait until all 3 nodes have the HTLC as just sent fully
	// locked in.
	var predErr error
	nodes := []*lntest.HarnessNode{net.Alice, net.Bob, carol}
	err = lntest.WaitPredicate(func() bool {
		predErr = assertActiveHtlcs(nodes, carolInvoice.RHash)
		if predErr != nil {
			return false
		}

		return true
	}, time.Second*15)
	if err != nil {
		t.Fatalf("htlc mismatch: %v", err)
	}

	// At this point, Bob decides that he wants to exit the channel
	// immediately, so he force closes his commitment transaction.
	ctxt, _ := context.WithTimeout(ctxb, channelCloseTimeout)
	bobForceClose := closeChannelAndAssert(ctxt, t, net, net.Bob,
		aliceChanPoint, true)

	// We'll now mine enough blocks so Carol decides that she needs to go
	// on-chain to claim the HTLC as Bob has been inactive.
	numBlocks := uint32(defaultBitcoinTimeLockDelta - (2 * defaultBroadcastDelta))
	if _, err := net.Miner.Node.Generate(numBlocks); err != nil {
		t.Fatalf("unable to generate blocks")
	}

	// Carol's commitment transaction should now be in the mempool.
	txids, err := waitForNTxsInMempool(net.Miner.Node, 1, minerMempoolTimeout)
	if err != nil {
		t.Fatalf("transactions not found in mempool: %v", err)
	}
	txidHash, err := getChanPointFundingTxid(bobChanPoint)
	if err != nil {
		t.Fatalf("unable to get txid: %v", err)
	}
	bobFundingTxid, err := chainhash.NewHash(txidHash)
	if err != nil {
		t.Fatalf("unable to create sha hash: %v", err)
	}
	carolFundingPoint := wire.OutPoint{
		Hash:  *bobFundingTxid,
		Index: bobChanPoint.OutputIndex,
	}

	// The tx should be spending from the funding transaction,
	commitHash := txids[0]
	tx1, err := net.Miner.Node.GetRawTransaction(commitHash)
	if err != nil {
		t.Fatalf("unable to get txn: %v", err)
	}
	if tx1.MsgTx().TxIn[0].PreviousOutPoint != carolFundingPoint {
		t.Fatalf("commit transaction not spending fundingtx: %v",
			spew.Sdump(tx1))
	}

	// Mine a block that should confirm the commit tx.
	block := mineBlocks(t, net, 1)[0]
	if len(block.Transactions) != 2 {
		t.Fatalf("expected 2 transactions in block, got %v",
			len(block.Transactions))
	}
	assertTxInBlock(t, block, commitHash)

	// After the force close transacion is mined, Carol should broadcast
	// her second level HTLC transacion. Bob will broadcast a sweep tx to
	// sweep his output in the channel with Carol. He can do this
	// immediately, as the output is not timelocked since Carol was the one
	// force closing.
	commitSpends, err := waitForNTxsInMempool(net.Miner.Node, 2,
		minerMempoolTimeout)
	if err != nil {
		t.Fatalf("transactions not found in mempool: %v", err)
	}

	// Both Carol's second level transaction and Bob's sweep should be
	// spending from the commitment transaction.
	for _, txid := range commitSpends {
		tx, err := net.Miner.Node.GetRawTransaction(txid)
		if err != nil {
			t.Fatalf("unable to get txn: %v", err)
		}

		if tx.MsgTx().TxIn[0].PreviousOutPoint.Hash != *commitHash {
			t.Fatalf("tx did not spend from commitment tx")
		}
	}

	// Mine a block to confirm the two transactions (+ the coinbase).
	block = mineBlocks(t, net, 1)[0]
	if len(block.Transactions) != 3 {
		t.Fatalf("expected 3 transactions in block, got %v",
			len(block.Transactions))
	}
	for _, txid := range commitSpends {
		assertTxInBlock(t, block, txid)
	}

	// Keep track of the second level tx maturity.
	carolSecondLevelCSV := uint32(defaultCSV)

	// When Bob notices Carol's second level transaction in the block, he
	// will extract the preimage and broadcast a second level tx to claim
	// the HTLC in his (already closed) channel with Alice.
	bobSecondLvlTx, err := waitForTxInMempool(net.Miner.Node,
		minerMempoolTimeout)
	if err != nil {
		t.Fatalf("transactions not found in mempool: %v", err)
	}

	// It should spend from the commitment in the channel with Alice.
	tx, err := net.Miner.Node.GetRawTransaction(bobSecondLvlTx)
	if err != nil {
		t.Fatalf("unable to get txn: %v", err)
	}

	if tx.MsgTx().TxIn[0].PreviousOutPoint.Hash != *bobForceClose {
		t.Fatalf("tx did not spend from bob's force close tx")
	}

	// At this point, Bob should have broadcast his second layer success
	// transaction, and should have sent it to the nursery for incubation.
	pendingChansRequest := &lnrpc.PendingChannelsRequest{}
	err = lntest.WaitPredicate(func() bool {
		pendingChanResp, err := net.Bob.PendingChannels(
			ctxb, pendingChansRequest,
		)
		if err != nil {
			predErr = fmt.Errorf("unable to query for pending "+
				"channels: %v", err)
			return false
		}

		if len(pendingChanResp.PendingForceClosingChannels) == 0 {
			predErr = fmt.Errorf("bob should have pending for " +
				"close chan but doesn't")
			return false
		}

		for _, forceCloseChan := range pendingChanResp.PendingForceClosingChannels {
			if forceCloseChan.Channel.LocalBalance != 0 {
				continue
			}

			if len(forceCloseChan.PendingHtlcs) != 1 {
				predErr = fmt.Errorf("bob should have pending htlc " +
					"but doesn't")
				return false
			}
			stage := forceCloseChan.PendingHtlcs[0].Stage
			if stage != 1 {
				predErr = fmt.Errorf("bob's htlc should have "+
					"advanced to the first stage but was "+
					"stage: %v", stage)
				return false
			}
		}
		return true
	}, time.Second*15)
	if err != nil {
		t.Fatalf("bob didn't hand off time-locked HTLC: %v", predErr)
	}

	// We'll now mine a block which should confirm Bob's second layer
	// transaction.
	block = mineBlocks(t, net, 1)[0]
	if len(block.Transactions) != 2 {
		t.Fatalf("expected 2 transactions in block, got %v",
			len(block.Transactions))
	}
	assertTxInBlock(t, block, bobSecondLvlTx)

	// Keep track of Bob's second level maturity, and decrement our track
	// of Carol's.
	bobSecondLevelCSV := uint32(defaultCSV)
	carolSecondLevelCSV--

	// If we then mine 3 additional blocks, Carol's second level tx should
	// mature, and she can pull the funds from it with a sweep tx.
	if _, err := net.Miner.Node.Generate(carolSecondLevelCSV); err != nil {
		t.Fatalf("unable to generate block: %v", err)
	}
	bobSecondLevelCSV -= carolSecondLevelCSV

	carolSweep, err := waitForTxInMempool(net.Miner.Node, minerMempoolTimeout)
	if err != nil {
		t.Fatalf("unable to find Carol's sweeping transaction: %v", err)
	}

	// Mining one additional block, Bob's second level tx is mature, and he
	// can sweep the output.
	block = mineBlocks(t, net, bobSecondLevelCSV)[0]
	assertTxInBlock(t, block, carolSweep)

	bobSweep, err := waitForTxInMempool(net.Miner.Node, minerMempoolTimeout)
	if err != nil {
		t.Fatalf("unable to find bob's sweeping transaction")
	}

	// Make sure it spends from the second level tx.
	tx, err = net.Miner.Node.GetRawTransaction(bobSweep)
	if err != nil {
		t.Fatalf("unable to get txn: %v", err)
	}
	if tx.MsgTx().TxIn[0].PreviousOutPoint.Hash != *bobSecondLvlTx {
		t.Fatalf("tx did not spend from bob's second level tx")
	}

	// When we mine one additional block, that will confirm Bob's sweep.
	// Now Bob should have no pending channels anymore, as this just
	// resolved it by the confirmation of the sweep transaction.
	block = mineBlocks(t, net, 1)[0]
	assertTxInBlock(t, block, bobSweep)

	err = lntest.WaitPredicate(func() bool {
		pendingChanResp, err := net.Bob.PendingChannels(
			ctxb, pendingChansRequest,
		)
		if err != nil {
			predErr = fmt.Errorf("unable to query for pending "+
				"channels: %v", err)
			return false
		}
		if len(pendingChanResp.PendingForceClosingChannels) != 0 {
			predErr = fmt.Errorf("bob still has pending channels "+
				"but shouldn't: %v", spew.Sdump(pendingChanResp))
			return false
		}
		req := &lnrpc.ListChannelsRequest{}
		chanInfo, err := net.Bob.ListChannels(ctxb, req)
		if err != nil {
			predErr = fmt.Errorf("unable to query for open "+
				"channels: %v", err)
			return false
		}
		if len(chanInfo.Channels) != 0 {
			predErr = fmt.Errorf("Bob should have no open "+
				"channels, instead he has %v",
				len(chanInfo.Channels))
			return false
		}
		return true
	}, time.Second*15)
	if err != nil {
		t.Fatalf(predErr.Error())
	}

	// Also Carol should have no channels left (open nor pending).
	err = lntest.WaitPredicate(func() bool {
		pendingChanResp, err := carol.PendingChannels(
			ctxb, pendingChansRequest,
		)
		if err != nil {
			predErr = fmt.Errorf("unable to query for pending "+
				"channels: %v", err)
			return false
		}
		if len(pendingChanResp.PendingForceClosingChannels) != 0 {
			predErr = fmt.Errorf("bob carol has pending channels "+
				"but shouldn't: %v", spew.Sdump(pendingChanResp))
			return false
		}

		req := &lnrpc.ListChannelsRequest{}
		chanInfo, err := carol.ListChannels(ctxb, req)
		if err != nil {
			predErr = fmt.Errorf("unable to query for open "+
				"channels: %v", err)
			return false
		}
		if len(chanInfo.Channels) != 0 {
			predErr = fmt.Errorf("carol should have no open "+
				"channels, instead she has %v",
				len(chanInfo.Channels))
			return false
		}
		return true
	}, time.Second*15)
	if err != nil {
		t.Fatalf(predErr.Error())
	}
}

// testMultiHopHtlcRemoteChainClaim tests that in the multi-hop HTLC scenario,
// if the remote party goes to chain while we have an incoming HTLC, then when
// we found out the preimage via the witness beacon, we properly settle the
// HTLC on-chain in order to ensure that we don't lose any funds.
func testMultiHopHtlcRemoteChainClaim(net *lntest.NetworkHarness, t *harnessTest) {
	ctxb := context.Background()

	// First, we'll create a three hop network: Alice -> Bob -> Carol, with
	// Carol refusing to actually settle or directly cancel any HTLC's
	// self.
	aliceChanPoint, bobChanPoint, carol := createThreeHopHodlNetwork(t, net)

	// Clean up carol's node when the test finishes.
	defer shutdownAndAssert(net, t, carol)

	// With the network active, we'll now add a new invoice at Carol's end.
	invoiceReq := &lnrpc.Invoice{
		Value: 100000,
	}
	carolInvoice, err := carol.AddInvoice(ctxb, invoiceReq)
	if err != nil {
		t.Fatalf("unable to generate carol invoice: %v", err)
	}

	// Now that we've created the invoice, we'll send a single payment from
	// Alice to Carol. We won't wait for the response however, as Carol
	// will not immediately settle the payment.
	alicePayStream, err := net.Alice.SendPayment(ctxb)
	if err != nil {
		t.Fatalf("unable to create payment stream for alice: %v", err)
	}
	err = alicePayStream.Send(&lnrpc.SendRequest{
		PaymentRequest: carolInvoice.PaymentRequest,
	})
	if err != nil {
		t.Fatalf("unable to send payment: %v", err)
	}

	// We'll now wait until all 3 nodes have the HTLC as just sent fully
	// locked in.
	var predErr error
	nodes := []*lntest.HarnessNode{net.Alice, net.Bob, carol}
	err = lntest.WaitPredicate(func() bool {
		predErr = assertActiveHtlcs(nodes, carolInvoice.RHash)
		if predErr != nil {
			return false
		}

		return true
	}, time.Second*15)
	if err != nil {
		t.Fatalf("htlc mismatch: %v", err)
	}

	// Next, Alice decides that she wants to exit the channel, so she'll
	// immediately force close the channel by broadcast her commitment
	// transaction.
	ctxt, _ := context.WithTimeout(ctxb, channelCloseTimeout)
	aliceForceClose := closeChannelAndAssert(ctxt, t, net, net.Alice,
		aliceChanPoint, true)

	// Wait for the channel to be marked pending force close.
	ctxt, _ = context.WithTimeout(ctxb, defaultTimeout)
	err = waitForChannelPendingForceClose(ctxt, net.Alice, aliceChanPoint)
	if err != nil {
		t.Fatalf("channel not pending force close: %v", err)
	}

	// Mine enough blocks for Alice to sweep her funds from the force
	// closed channel.
	_, err = net.Miner.Node.Generate(defaultCSV)
	if err != nil {
		t.Fatalf("unable to generate blocks: %v", err)
	}

	// Alice should now sweep her funds.
	_, err = waitForTxInMempool(net.Miner.Node, minerMempoolTimeout)
	if err != nil {
		t.Fatalf("unable to find sweeping tx in mempool: %v", err)
	}

	// We'll now mine enough blocks so Carol decides that she needs to go
	// on-chain to claim the HTLC as Bob has been inactive.
	claimDelta := uint32(2 * defaultBroadcastDelta)
	numBlocks := uint32(defaultBitcoinTimeLockDelta-claimDelta) - defaultCSV
	if _, err := net.Miner.Node.Generate(numBlocks); err != nil {
		t.Fatalf("unable to generate blocks")
	}

	// Carol's commitment transaction should now be in the mempool.
	txids, err := waitForNTxsInMempool(net.Miner.Node, 1, minerMempoolTimeout)
	if err != nil {
		t.Fatalf("transactions not found in mempool: %v", err)
	}
	txidHash, err := getChanPointFundingTxid(bobChanPoint)
	if err != nil {
		t.Fatalf("unable to get txid: %v", err)
	}
	bobFundingTxid, err := chainhash.NewHash(txidHash)
	if err != nil {
		t.Fatalf("unable to create sha hash: %v", err)
	}
	carolFundingPoint := wire.OutPoint{
		Hash:  *bobFundingTxid,
		Index: bobChanPoint.OutputIndex,
	}

	// The transaction should be spending from the funding transaction
	commitHash := txids[0]
	tx1, err := net.Miner.Node.GetRawTransaction(commitHash)
	if err != nil {
		t.Fatalf("unable to get txn: %v", err)
	}
	if tx1.MsgTx().TxIn[0].PreviousOutPoint != carolFundingPoint {
		t.Fatalf("commit transaction not spending fundingtx: %v",
			spew.Sdump(tx1))
	}

	// Mine a block, which should contain the commitment.
	block := mineBlocks(t, net, 1)[0]
	if len(block.Transactions) != 2 {
		t.Fatalf("expected 2 transactions in block, got %v",
			len(block.Transactions))
	}
	assertTxInBlock(t, block, commitHash)

	// After the force close transacion is mined, Carol should broadcast
	// her second level HTLC transacion. Bob will broadcast a sweep tx to
	// sweep his output in the channel with Carol. He can do this
	// immediately, as the output is not timelocked since Carol was the one
	// force closing.
	commitSpends, err := waitForNTxsInMempool(net.Miner.Node, 2,
		minerMempoolTimeout)
	if err != nil {
		t.Fatalf("transactions not found in mempool: %v", err)
	}

	// Both Carol's second level transaction and Bob's sweep should be
	// spending from the commitment transaction.
	for _, txid := range commitSpends {
		tx, err := net.Miner.Node.GetRawTransaction(txid)
		if err != nil {
			t.Fatalf("unable to get txn: %v", err)
		}

		if tx.MsgTx().TxIn[0].PreviousOutPoint.Hash != *commitHash {
			t.Fatalf("tx did not spend from commitment tx")
		}
	}

	// Mine a block to confirm the two transactions (+ coinbase).
	block = mineBlocks(t, net, 1)[0]
	if len(block.Transactions) != 3 {
		t.Fatalf("expected 3 transactions in block, got %v",
			len(block.Transactions))
	}
	for _, txid := range commitSpends {
		assertTxInBlock(t, block, txid)
	}

	// Keep track of the second level tx maturity.
	carolSecondLevelCSV := uint32(defaultCSV)

	// When Bob notices Carol's second level transaction in the block, he
	// will extract the preimage and broadcast a sweep tx to directly claim
	// the HTLC in his (already closed) channel with Alice.
	bobHtlcSweep, err := waitForTxInMempool(net.Miner.Node,
		minerMempoolTimeout)
	if err != nil {
		t.Fatalf("transactions not found in mempool: %v", err)
	}

	// It should spend from the commitment in the channel with Alice.
	tx, err := net.Miner.Node.GetRawTransaction(bobHtlcSweep)
	if err != nil {
		t.Fatalf("unable to get txn: %v", err)
	}
	if tx.MsgTx().TxIn[0].PreviousOutPoint.Hash != *aliceForceClose {
		t.Fatalf("tx did not spend from alice's force close tx")
	}

	// We'll now mine a block which should confirm Bob's HTLC sweep
	// transaction.
	block = mineBlocks(t, net, 1)[0]
	if len(block.Transactions) != 2 {
		t.Fatalf("expected 2 transactions in block, got %v",
			len(block.Transactions))
	}
	assertTxInBlock(t, block, bobHtlcSweep)
	carolSecondLevelCSV--

	// Now that the sweeping transaction has been confirmed, Bob should now
	// recognize that all contracts have been fully resolved, and show no
	// pending close channels.
	pendingChansRequest := &lnrpc.PendingChannelsRequest{}
	err = lntest.WaitPredicate(func() bool {
		pendingChanResp, err := net.Bob.PendingChannels(
			ctxb, pendingChansRequest,
		)
		if err != nil {
			predErr = fmt.Errorf("unable to query for pending "+
				"channels: %v", err)
			return false
		}
		if len(pendingChanResp.PendingForceClosingChannels) != 0 {
			predErr = fmt.Errorf("bob still has pending channels "+
				"but shouldn't: %v", spew.Sdump(pendingChanResp))
			return false
		}

		return true
	}, time.Second*15)
	if err != nil {
		t.Fatalf(predErr.Error())
	}

	// If we then mine 3 additional blocks, Carol's second level tx will
	// mature, and she should pull the funds.
	if _, err := net.Miner.Node.Generate(carolSecondLevelCSV); err != nil {
		t.Fatalf("unable to generate block: %v", err)
	}

	carolSweep, err := waitForTxInMempool(net.Miner.Node, minerMempoolTimeout)
	if err != nil {
		t.Fatalf("unable to find Carol's sweeping transaction: %v", err)
	}

	// When Carol's sweep gets confirmed, she should have no more pending
	// channels.
	block = mineBlocks(t, net, 1)[0]
	assertTxInBlock(t, block, carolSweep)

	pendingChansRequest = &lnrpc.PendingChannelsRequest{}
	err = lntest.WaitPredicate(func() bool {
		pendingChanResp, err := carol.PendingChannels(
			ctxb, pendingChansRequest,
		)
		if err != nil {
			predErr = fmt.Errorf("unable to query for pending "+
				"channels: %v", err)
			return false
		}
		if len(pendingChanResp.PendingForceClosingChannels) != 0 {
			predErr = fmt.Errorf("carol still has pending channels "+
				"but shouldn't: %v", spew.Sdump(pendingChanResp))
			return false
		}

		return true
	}, time.Second*15)
	if err != nil {
		t.Fatalf(predErr.Error())
	}
}

// testSwitchCircuitPersistence creates a multihop network to ensure the sender
// and intermediaries are persisting their open payment circuits. After
// forwarding a packet via an outgoing link, all are restarted, and expected to
// forward a response back from the receiver once back online.
//
// The general flow of this test:
//   1. Carol --> Dave --> Alice --> Bob  forward payment
//   2.        X        X         X  Bob  restart sender and intermediaries
//   3. Carol <-- Dave <-- Alice <-- Bob  expect settle to propagate
func testSwitchCircuitPersistence(net *lntest.NetworkHarness, t *harnessTest) {
	const chanAmt = btcutil.Amount(1000000)
	const pushAmt = btcutil.Amount(900000)

	ctxb := context.Background()
	var networkChans []*lnrpc.ChannelPoint

	// Open a channel with 100k satoshis between Alice and Bob with Alice
	// being the sole funder of the channel.
	ctxt, _ := context.WithTimeout(ctxb, channelOpenTimeout)
	chanPointAlice := openChannelAndAssert(
		ctxt, t, net, net.Alice, net.Bob,
		lntest.OpenChannelParams{
			Amt:     chanAmt,
			PushAmt: pushAmt,
		},
	)
	networkChans = append(networkChans, chanPointAlice)

	txidHash, err := getChanPointFundingTxid(chanPointAlice)
	if err != nil {
		t.Fatalf("unable to get txid: %v", err)
	}
	aliceChanTXID, err := chainhash.NewHash(txidHash)
	if err != nil {
		t.Fatalf("unable to create sha hash: %v", err)
	}
	aliceFundPoint := wire.OutPoint{
		Hash:  *aliceChanTXID,
		Index: chanPointAlice.OutputIndex,
	}

	// As preliminary setup, we'll create two new nodes: Carol and Dave,
	// such that we now have a 4 ndoe, 3 channel topology. Dave will make
	// a channel with Alice, and Carol with Dave. After this setup, the
	// network topology should now look like:
	//     Carol -> Dave -> Alice -> Bob
	//
	// First, we'll create Dave and establish a channel to Alice.
	dave, err := net.NewNode("Dave", nil)
	if err != nil {
		t.Fatalf("unable to create new nodes: %v", err)
	}
	defer shutdownAndAssert(net, t, dave)

	if err := net.ConnectNodes(ctxb, dave, net.Alice); err != nil {
		t.Fatalf("unable to connect dave to alice: %v", err)
	}
	err = net.SendCoins(ctxb, btcutil.SatoshiPerBitcoin, dave)
	if err != nil {
		t.Fatalf("unable to send coins to dave: %v", err)
	}
	ctxt, _ = context.WithTimeout(ctxb, channelOpenTimeout)
	chanPointDave := openChannelAndAssert(
		ctxt, t, net, dave, net.Alice,
		lntest.OpenChannelParams{
			Amt:     chanAmt,
			PushAmt: pushAmt,
		},
	)
	networkChans = append(networkChans, chanPointDave)
	txidHash, err = getChanPointFundingTxid(chanPointDave)
	if err != nil {
		t.Fatalf("unable to get txid: %v", err)
	}
	daveChanTXID, err := chainhash.NewHash(txidHash)
	if err != nil {
		t.Fatalf("unable to create sha hash: %v", err)
	}
	daveFundPoint := wire.OutPoint{
		Hash:  *daveChanTXID,
		Index: chanPointDave.OutputIndex,
	}

	// Next, we'll create Carol and establish a channel to from her to
	// Dave. Carol is started in htlchodl mode so that we can disconnect the
	// intermediary hops before starting the settle.
	carol, err := net.NewNode("Carol", []string{"--debughtlc", "--hodl.exit-settle"})
	if err != nil {
		t.Fatalf("unable to create new nodes: %v", err)
	}
	defer shutdownAndAssert(net, t, carol)

	if err := net.ConnectNodes(ctxb, carol, dave); err != nil {
		t.Fatalf("unable to connect carol to dave: %v", err)
	}
	err = net.SendCoins(ctxb, btcutil.SatoshiPerBitcoin, carol)
	if err != nil {
		t.Fatalf("unable to send coins to carol: %v", err)
	}
	ctxt, _ = context.WithTimeout(ctxb, channelOpenTimeout)
	chanPointCarol := openChannelAndAssert(
		ctxt, t, net, carol, dave,
		lntest.OpenChannelParams{
			Amt:     chanAmt,
			PushAmt: pushAmt,
		},
	)
	networkChans = append(networkChans, chanPointCarol)

	txidHash, err = getChanPointFundingTxid(chanPointCarol)
	if err != nil {
		t.Fatalf("unable to get txid: %v", err)
	}
	carolChanTXID, err := chainhash.NewHash(txidHash)
	if err != nil {
		t.Fatalf("unable to create sha hash: %v", err)
	}
	carolFundPoint := wire.OutPoint{
		Hash:  *carolChanTXID,
		Index: chanPointCarol.OutputIndex,
	}

	// Wait for all nodes to have seen all channels.
	nodes := []*lntest.HarnessNode{net.Alice, net.Bob, carol, dave}
	nodeNames := []string{"Alice", "Bob", "Carol", "Dave"}
	for _, chanPoint := range networkChans {
		for i, node := range nodes {
			txidHash, err := getChanPointFundingTxid(chanPoint)
			if err != nil {
				t.Fatalf("unable to get txid: %v", err)
			}
			txid, e := chainhash.NewHash(txidHash)
			if e != nil {
				t.Fatalf("unable to create sha hash: %v", e)
			}
			point := wire.OutPoint{
				Hash:  *txid,
				Index: chanPoint.OutputIndex,
			}

			ctxt, _ = context.WithTimeout(ctxb, defaultTimeout)
			err = node.WaitForNetworkChannelOpen(ctxt, chanPoint)
			if err != nil {
				t.Fatalf("%s(%d): timeout waiting for "+
					"channel(%s) open: %v", nodeNames[i],
					node.NodeID, point, err)
			}
		}
	}

	// Create 5 invoices for Carol, which expect a payment from Bob for 1k
	// satoshis with a different preimage each time.
	const numPayments = 5
	const paymentAmt = 1000
	ctxt, _ = context.WithTimeout(ctxb, defaultTimeout)
	payReqs, _, _, err := createPayReqs(
		ctxt, carol, paymentAmt, numPayments,
	)
	if err != nil {
		t.Fatalf("unable to create pay reqs: %v", err)
	}

	// We'll wait for all parties to recognize the new channels within the
	// network.
	ctxt, _ = context.WithTimeout(ctxb, defaultTimeout)
	err = dave.WaitForNetworkChannelOpen(ctxt, chanPointDave)
	if err != nil {
		t.Fatalf("dave didn't advertise his channel: %v", err)
	}
	ctxt, _ = context.WithTimeout(ctxb, defaultTimeout)
	err = carol.WaitForNetworkChannelOpen(ctxt, chanPointCarol)
	if err != nil {
		t.Fatalf("carol didn't advertise her channel in time: %v",
			err)
	}

	time.Sleep(time.Millisecond * 50)

	// Using Carol as the source, pay to the 5 invoices from Bob created
	// above.
	ctxt, _ = context.WithTimeout(ctxb, defaultTimeout)
	err = completePaymentRequests(ctxt, net.Bob, payReqs, false)
	if err != nil {
		t.Fatalf("unable to send payments: %v", err)
	}

	// Wait until all nodes in the network have 5 outstanding htlcs.
	var predErr error
	err = lntest.WaitPredicate(func() bool {
		predErr = assertNumActiveHtlcs(nodes, numPayments)
		if predErr != nil {
			return false
		}
		return true
	}, time.Second*15)
	if err != nil {
		t.Fatalf("htlc mismatch: %v", predErr)
	}

	// Restart the intermediaries and the sender.
	if err := net.RestartNode(dave, nil); err != nil {
		t.Fatalf("Node restart failed: %v", err)
	}

	if err := net.RestartNode(net.Alice, nil); err != nil {
		t.Fatalf("Node restart failed: %v", err)
	}

	if err := net.RestartNode(net.Bob, nil); err != nil {
		t.Fatalf("Node restart failed: %v", err)
	}

	// Ensure all of the intermediate links are reconnected.
	ctxt, _ = context.WithTimeout(ctxb, defaultTimeout)
	err = net.EnsureConnected(ctxt, net.Alice, dave)
	if err != nil {
		t.Fatalf("unable to reconnect alice and dave: %v", err)
	}

	ctxt, _ = context.WithTimeout(ctxb, defaultTimeout)
	err = net.EnsureConnected(ctxt, net.Bob, net.Alice)
	if err != nil {
		t.Fatalf("unable to reconnect bob and alice: %v", err)
	}

	// Ensure all nodes in the network still have 5 outstanding htlcs.
	err = lntest.WaitPredicate(func() bool {
		predErr = assertNumActiveHtlcs(nodes, numPayments)
		if predErr != nil {
			return false
		}
		return true

	}, time.Second*15)
	if err != nil {
		t.Fatalf("htlc mismatch: %v", predErr)
	}

	// Now restart carol without hodl mode, to settle back the outstanding
	// payments.
	carol.SetExtraArgs(nil)
	if err := net.RestartNode(carol, nil); err != nil {
		t.Fatalf("Node restart failed: %v", err)
	}

	ctxt, _ = context.WithTimeout(ctxb, defaultTimeout)
	err = net.EnsureConnected(ctxt, dave, carol)
	if err != nil {
		t.Fatalf("unable to reconnect dave and carol: %v", err)
	}

	// After the payments settle, there should be no active htlcs on any of
	// the nodes in the network.
	err = lntest.WaitPredicate(func() bool {
		predErr = assertNumActiveHtlcs(nodes, 0)
		if predErr != nil {
			return false
		}
		return true

	}, time.Second*15)
	if err != nil {
		t.Fatalf("htlc mismatch: %v", predErr)
	}

	// When asserting the amount of satoshis moved, we'll factor in the
	// default base fee, as we didn't modify the fee structure when
	// creating the seed nodes in the network.
	const baseFee = 1

	// At this point all the channels within our proto network should be
	// shifted by 5k satoshis in the direction of Carol, the sink within the
	// payment flow generated above. The order of asserts corresponds to
	// increasing of time is needed to embed the HTLC in commitment
	// transaction, in channel Bob->Alice->David->Carol, order is Carol,
	// David, Alice, Bob.
	var amountPaid = int64(5000)
	assertAmountPaid(t, ctxb, "Dave(local) => Carol(remote)", carol,
		carolFundPoint, int64(0), amountPaid)
	assertAmountPaid(t, ctxb, "Dave(local) => Carol(remote)", dave,
		carolFundPoint, amountPaid, int64(0))
	assertAmountPaid(t, ctxb, "Alice(local) => Dave(remote)", dave,
		daveFundPoint, int64(0), amountPaid+(baseFee*numPayments))
	assertAmountPaid(t, ctxb, "Alice(local) => Dave(remote)", net.Alice,
		daveFundPoint, amountPaid+(baseFee*numPayments), int64(0))
	assertAmountPaid(t, ctxb, "Bob(local) => Alice(remote)", net.Alice,
		aliceFundPoint, int64(0), amountPaid+((baseFee*numPayments)*2))
	assertAmountPaid(t, ctxb, "Bob(local) => Alice(remote)", net.Bob,
		aliceFundPoint, amountPaid+(baseFee*numPayments)*2, int64(0))

	// Lastly, we will send one more payment to ensure all channels are
	// still functioning properly.
	finalInvoice := &lnrpc.Invoice{
		Memo:  "testing",
		Value: paymentAmt,
	}
	resp, err := carol.AddInvoice(ctxb, finalInvoice)
	if err != nil {
		t.Fatalf("unable to add invoice: %v", err)
	}

	payReqs = []string{resp.PaymentRequest}

	// Using Carol as the source, pay to the 5 invoices from Bob created
	// above.
	ctxt, _ = context.WithTimeout(ctxb, defaultTimeout)
	err = completePaymentRequests(ctxt, net.Bob, payReqs, true)
	if err != nil {
		t.Fatalf("unable to send payments: %v", err)
	}

	amountPaid = int64(6000)
	assertAmountPaid(t, ctxb, "Dave(local) => Carol(remote)", carol,
		carolFundPoint, int64(0), amountPaid)
	assertAmountPaid(t, ctxb, "Dave(local) => Carol(remote)", dave,
		carolFundPoint, amountPaid, int64(0))
	assertAmountPaid(t, ctxb, "Alice(local) => Dave(remote)", dave,
		daveFundPoint, int64(0), amountPaid+(baseFee*(numPayments+1)))
	assertAmountPaid(t, ctxb, "Alice(local) => Dave(remote)", net.Alice,
		daveFundPoint, amountPaid+(baseFee*(numPayments+1)), int64(0))
	assertAmountPaid(t, ctxb, "Bob(local) => Alice(remote)", net.Alice,
		aliceFundPoint, int64(0), amountPaid+((baseFee*(numPayments+1))*2))
	assertAmountPaid(t, ctxb, "Bob(local) => Alice(remote)", net.Bob,
		aliceFundPoint, amountPaid+(baseFee*(numPayments+1))*2, int64(0))

	ctxt, _ = context.WithTimeout(ctxb, channelCloseTimeout)
	closeChannelAndAssert(ctxt, t, net, net.Alice, chanPointAlice, false)
	ctxt, _ = context.WithTimeout(ctxb, channelCloseTimeout)
	closeChannelAndAssert(ctxt, t, net, dave, chanPointDave, false)
	ctxt, _ = context.WithTimeout(ctxb, channelCloseTimeout)
	closeChannelAndAssert(ctxt, t, net, carol, chanPointCarol, false)
}

// testSwitchOfflineDelivery constructs a set of multihop payments, and tests
// that the returning payments are not lost if a peer on the backwards path is
// offline when the settle/fails are received. We expect the payments to be
// buffered in memory, and transmitted as soon as the disconnect link comes back
// online.
//
// The general flow of this test:
//   1. Carol --> Dave --> Alice --> Bob  forward payment
//   2. Carol --- Dave  X  Alice --- Bob  disconnect intermediaries
//   3. Carol --- Dave  X  Alice <-- Bob  settle last hop
//   4. Carol <-- Dave <-- Alice --- Bob  reconnect, expect settle to propagate
func testSwitchOfflineDelivery(net *lntest.NetworkHarness, t *harnessTest) {
	const chanAmt = btcutil.Amount(1000000)
	const pushAmt = btcutil.Amount(900000)

	ctxb := context.Background()
	var networkChans []*lnrpc.ChannelPoint

	// Open a channel with 100k satoshis between Alice and Bob with Alice
	// being the sole funder of the channel.
	ctxt, _ := context.WithTimeout(ctxb, channelOpenTimeout)
	chanPointAlice := openChannelAndAssert(
		ctxt, t, net, net.Alice, net.Bob,
		lntest.OpenChannelParams{
			Amt:     chanAmt,
			PushAmt: pushAmt,
		},
	)
	networkChans = append(networkChans, chanPointAlice)

	txidHash, err := getChanPointFundingTxid(chanPointAlice)
	if err != nil {
		t.Fatalf("unable to get txid: %v", err)
	}
	aliceChanTXID, err := chainhash.NewHash(txidHash)
	if err != nil {
		t.Fatalf("unable to create sha hash: %v", err)
	}
	aliceFundPoint := wire.OutPoint{
		Hash:  *aliceChanTXID,
		Index: chanPointAlice.OutputIndex,
	}

	// As preliminary setup, we'll create two new nodes: Carol and Dave,
	// such that we now have a 4 ndoe, 3 channel topology. Dave will make
	// a channel with Alice, and Carol with Dave. After this setup, the
	// network topology should now look like:
	//     Carol -> Dave -> Alice -> Bob
	//
	// First, we'll create Dave and establish a channel to Alice.
	dave, err := net.NewNode("Dave", []string{"--unsafe-disconnect"})
	if err != nil {
		t.Fatalf("unable to create new nodes: %v", err)
	}
	defer shutdownAndAssert(net, t, dave)

	if err := net.ConnectNodes(ctxb, dave, net.Alice); err != nil {
		t.Fatalf("unable to connect dave to alice: %v", err)
	}
	err = net.SendCoins(ctxb, btcutil.SatoshiPerBitcoin, dave)
	if err != nil {
		t.Fatalf("unable to send coins to dave: %v", err)
	}
	ctxt, _ = context.WithTimeout(ctxb, channelOpenTimeout)
	chanPointDave := openChannelAndAssert(
		ctxt, t, net, dave, net.Alice,
		lntest.OpenChannelParams{
			Amt:     chanAmt,
			PushAmt: pushAmt,
		},
	)
	networkChans = append(networkChans, chanPointDave)
	txidHash, err = getChanPointFundingTxid(chanPointDave)
	if err != nil {
		t.Fatalf("unable to get txid: %v", err)
	}
	daveChanTXID, err := chainhash.NewHash(txidHash)
	if err != nil {
		t.Fatalf("unable to create sha hash: %v", err)
	}
	daveFundPoint := wire.OutPoint{
		Hash:  *daveChanTXID,
		Index: chanPointDave.OutputIndex,
	}

	// Next, we'll create Carol and establish a channel to from her to
	// Dave. Carol is started in htlchodl mode so that we can disconnect the
	// intermediary hops before starting the settle.
	carol, err := net.NewNode("Carol", []string{"--debughtlc", "--hodl.exit-settle"})
	if err != nil {
		t.Fatalf("unable to create new nodes: %v", err)
	}
	defer shutdownAndAssert(net, t, carol)

	if err := net.ConnectNodes(ctxb, carol, dave); err != nil {
		t.Fatalf("unable to connect carol to dave: %v", err)
	}
	err = net.SendCoins(ctxb, btcutil.SatoshiPerBitcoin, carol)
	if err != nil {
		t.Fatalf("unable to send coins to carol: %v", err)
	}
	ctxt, _ = context.WithTimeout(ctxb, channelOpenTimeout)
	chanPointCarol := openChannelAndAssert(
		ctxt, t, net, carol, dave,
		lntest.OpenChannelParams{
			Amt:     chanAmt,
			PushAmt: pushAmt,
		},
	)
	networkChans = append(networkChans, chanPointCarol)

	txidHash, err = getChanPointFundingTxid(chanPointCarol)
	if err != nil {
		t.Fatalf("unable to get txid: %v", err)
	}
	carolChanTXID, err := chainhash.NewHash(txidHash)
	if err != nil {
		t.Fatalf("unable to create sha hash: %v", err)
	}
	carolFundPoint := wire.OutPoint{
		Hash:  *carolChanTXID,
		Index: chanPointCarol.OutputIndex,
	}

	// Wait for all nodes to have seen all channels.
	nodes := []*lntest.HarnessNode{net.Alice, net.Bob, carol, dave}
	nodeNames := []string{"Alice", "Bob", "Carol", "Dave"}
	for _, chanPoint := range networkChans {
		for i, node := range nodes {
			txidHash, err := getChanPointFundingTxid(chanPoint)
			if err != nil {
				t.Fatalf("unable to get txid: %v", err)
			}
			txid, e := chainhash.NewHash(txidHash)
			if e != nil {
				t.Fatalf("unable to create sha hash: %v", e)
			}
			point := wire.OutPoint{
				Hash:  *txid,
				Index: chanPoint.OutputIndex,
			}

			ctxt, _ = context.WithTimeout(ctxb, defaultTimeout)
			err = node.WaitForNetworkChannelOpen(ctxt, chanPoint)
			if err != nil {
				t.Fatalf("%s(%d): timeout waiting for "+
					"channel(%s) open: %v", nodeNames[i],
					node.NodeID, point, err)
			}
		}
	}

	// Create 5 invoices for Carol, which expect a payment from Bob for 1k
	// satoshis with a different preimage each time.
	const numPayments = 5
	const paymentAmt = 1000
	ctxt, _ = context.WithTimeout(ctxb, defaultTimeout)
	payReqs, _, _, err := createPayReqs(
		ctxt, carol, paymentAmt, numPayments,
	)
	if err != nil {
		t.Fatalf("unable to create pay reqs: %v", err)
	}

	// We'll wait for all parties to recognize the new channels within the
	// network.
	ctxt, _ = context.WithTimeout(ctxb, defaultTimeout)
	err = dave.WaitForNetworkChannelOpen(ctxt, chanPointDave)
	if err != nil {
		t.Fatalf("dave didn't advertise his channel: %v", err)
	}
	ctxt, _ = context.WithTimeout(ctxb, defaultTimeout)
	err = carol.WaitForNetworkChannelOpen(ctxt, chanPointCarol)
	if err != nil {
		t.Fatalf("carol didn't advertise her channel in time: %v",
			err)
	}

	time.Sleep(time.Millisecond * 50)

	// Using Carol as the source, pay to the 5 invoices from Bob created
	// above.
	ctxt, _ = context.WithTimeout(ctxb, defaultTimeout)
	err = completePaymentRequests(ctxt, net.Bob, payReqs, false)
	if err != nil {
		t.Fatalf("unable to send payments: %v", err)
	}

	// Wait for all of the payments to reach Carol.
	var predErr error
	err = lntest.WaitPredicate(func() bool {
		predErr = assertNumActiveHtlcs(nodes, numPayments)
		if predErr != nil {
			return false
		}
		return true
	}, time.Second*15)
	if err != nil {
		t.Fatalf("htlc mismatch: %v", predErr)
	}

	// First, disconnect Dave and Alice so that their link is broken.
	ctxt, _ = context.WithTimeout(ctxb, defaultTimeout)
	if err := net.DisconnectNodes(ctxt, dave, net.Alice); err != nil {
		t.Fatalf("unable to disconnect alice from dave: %v", err)
	}

	// Then, reconnect them to ensure Dave doesn't just fail back the htlc.
	ctxt, _ = context.WithTimeout(ctxb, defaultTimeout)
	if err := net.ConnectNodes(ctxt, dave, net.Alice); err != nil {
		t.Fatalf("unable to reconnect alice to dave: %v", err)
	}

	// Wait to ensure that the payment remain are not failed back after
	// reconnecting. All node should report the number payments initiated
	// for the duration of the interval.
	err = lntest.WaitInvariant(func() bool {
		predErr = assertNumActiveHtlcs(nodes, numPayments)
		if predErr != nil {
			return false
		}
		return true
	}, time.Second*2)
	if err != nil {
		t.Fatalf("htlc change: %v", predErr)
	}

	// Now, disconnect Dave from Alice again before settling back the
	// payment.
	ctxt, _ = context.WithTimeout(ctxb, defaultTimeout)
	if err := net.DisconnectNodes(ctxt, dave, net.Alice); err != nil {
		t.Fatalf("unable to disconnect alice from dave: %v", err)
	}

	// Now restart carol without hodl mode, to settle back the outstanding
	// payments.
	carol.SetExtraArgs(nil)
	if err := net.RestartNode(carol, nil); err != nil {
		t.Fatalf("Node restart failed: %v", err)
	}

	// Wait for Carol to report no outstanding htlcs.
	carolNode := []*lntest.HarnessNode{carol}
	err = lntest.WaitPredicate(func() bool {
		predErr = assertNumActiveHtlcs(carolNode, 0)
		if predErr != nil {
			return false
		}
		return true
	}, time.Second*15)
	if err != nil {
		t.Fatalf("htlc mismatch: %v", predErr)
	}

	// Now that the settles have reached Dave, reconnect him with Alice,
	// allowing the settles to return to the sender.
	ctxt, _ = context.WithTimeout(ctxb, defaultTimeout)
	if err := net.EnsureConnected(ctxt, dave, net.Alice); err != nil {
		t.Fatalf("unable to reconnect alice to dave: %v", err)
	}

	// Wait until all outstanding htlcs in the network have been settled.
	err = lntest.WaitPredicate(func() bool {
		predErr = assertNumActiveHtlcs(nodes, 0)
		if predErr != nil {
			return false
		}
		return true
	}, time.Second*15)
	if err != nil {
		t.Fatalf("htlc mismatch: %v", predErr)
	}

	// When asserting the amount of satoshis moved, we'll factor in the
	// default base fee, as we didn't modify the fee structure when
	// creating the seed nodes in the network.
	const baseFee = 1

	// At this point all the channels within our proto network should be
	// shifted by 5k satoshis in the direction of Carol, the sink within the
	// payment flow generated above. The order of asserts corresponds to
	// increasing of time is needed to embed the HTLC in commitment
	// transaction, in channel Bob->Alice->David->Carol, order is Carol,
	// David, Alice, Bob.
	var amountPaid = int64(5000)
	assertAmountPaid(t, ctxb, "Dave(local) => Carol(remote)", carol,
		carolFundPoint, int64(0), amountPaid)
	assertAmountPaid(t, ctxb, "Dave(local) => Carol(remote)", dave,
		carolFundPoint, amountPaid, int64(0))
	assertAmountPaid(t, ctxb, "Alice(local) => Dave(remote)", dave,
		daveFundPoint, int64(0), amountPaid+(baseFee*numPayments))
	assertAmountPaid(t, ctxb, "Alice(local) => Dave(remote)", net.Alice,
		daveFundPoint, amountPaid+(baseFee*numPayments), int64(0))
	assertAmountPaid(t, ctxb, "Bob(local) => Alice(remote)", net.Alice,
		aliceFundPoint, int64(0), amountPaid+((baseFee*numPayments)*2))
	assertAmountPaid(t, ctxb, "Bob(local) => Alice(remote)", net.Bob,
		aliceFundPoint, amountPaid+(baseFee*numPayments)*2, int64(0))

	// Lastly, we will send one more payment to ensure all channels are
	// still functioning properly.
	finalInvoice := &lnrpc.Invoice{
		Memo:  "testing",
		Value: paymentAmt,
	}
	resp, err := carol.AddInvoice(ctxb, finalInvoice)
	if err != nil {
		t.Fatalf("unable to add invoice: %v", err)
	}

	payReqs = []string{resp.PaymentRequest}

	// Using Carol as the source, pay to the 5 invoices from Bob created
	// above.
	ctxt, _ = context.WithTimeout(ctxb, defaultTimeout)
	err = completePaymentRequests(ctxt, net.Bob, payReqs, true)
	if err != nil {
		t.Fatalf("unable to send payments: %v", err)
	}

	amountPaid = int64(6000)
	assertAmountPaid(t, ctxb, "Dave(local) => Carol(remote)", carol,
		carolFundPoint, int64(0), amountPaid)
	assertAmountPaid(t, ctxb, "Dave(local) => Carol(remote)", dave,
		carolFundPoint, amountPaid, int64(0))
	assertAmountPaid(t, ctxb, "Alice(local) => Dave(remote)", dave,
		daveFundPoint, int64(0), amountPaid+(baseFee*(numPayments+1)))
	assertAmountPaid(t, ctxb, "Alice(local) => Dave(remote)", net.Alice,
		daveFundPoint, amountPaid+(baseFee*(numPayments+1)), int64(0))
	assertAmountPaid(t, ctxb, "Bob(local) => Alice(remote)", net.Alice,
		aliceFundPoint, int64(0), amountPaid+((baseFee*(numPayments+1))*2))
	assertAmountPaid(t, ctxb, "Bob(local) => Alice(remote)", net.Bob,
		aliceFundPoint, amountPaid+(baseFee*(numPayments+1))*2, int64(0))

	ctxt, _ = context.WithTimeout(ctxb, channelCloseTimeout)
	closeChannelAndAssert(ctxt, t, net, net.Alice, chanPointAlice, false)
	ctxt, _ = context.WithTimeout(ctxb, channelCloseTimeout)
	closeChannelAndAssert(ctxt, t, net, dave, chanPointDave, false)
	ctxt, _ = context.WithTimeout(ctxb, channelCloseTimeout)
	closeChannelAndAssert(ctxt, t, net, carol, chanPointCarol, false)
}

// testSwitchOfflineDeliveryPersistence constructs a set of multihop payments,
// and tests that the returning payments are not lost if a peer on the backwards
// path is offline when the settle/fails are received AND the peer buffering the
// responses is completely restarts. We expect the payments to be reloaded from
// disk, and transmitted as soon as the intermediaries are reconnected.
//
// The general flow of this test:
//   1. Carol --> Dave --> Alice --> Bob  forward payment
//   2. Carol --- Dave  X  Alice --- Bob  disconnect intermediaries
//   3. Carol --- Dave  X  Alice <-- Bob  settle last hop
//   4. Carol --- Dave  X         X  Bob  restart Alice
//   5. Carol <-- Dave <-- Alice --- Bob  expect settle to propagate
func testSwitchOfflineDeliveryPersistence(net *lntest.NetworkHarness, t *harnessTest) {
	const chanAmt = btcutil.Amount(1000000)
	const pushAmt = btcutil.Amount(900000)

	ctxb := context.Background()
	var networkChans []*lnrpc.ChannelPoint

	// Open a channel with 100k satoshis between Alice and Bob with Alice
	// being the sole funder of the channel.
	ctxt, _ := context.WithTimeout(ctxb, channelOpenTimeout)
	chanPointAlice := openChannelAndAssert(
		ctxt, t, net, net.Alice, net.Bob,
		lntest.OpenChannelParams{
			Amt:     chanAmt,
			PushAmt: pushAmt,
		},
	)
	networkChans = append(networkChans, chanPointAlice)

	txidHash, err := getChanPointFundingTxid(chanPointAlice)
	if err != nil {
		t.Fatalf("unable to get txid: %v", err)
	}
	aliceChanTXID, err := chainhash.NewHash(txidHash)
	if err != nil {
		t.Fatalf("unable to create sha hash: %v", err)
	}
	aliceFundPoint := wire.OutPoint{
		Hash:  *aliceChanTXID,
		Index: chanPointAlice.OutputIndex,
	}

	// As preliminary setup, we'll create two new nodes: Carol and Dave,
	// such that we now have a 4 ndoe, 3 channel topology. Dave will make
	// a channel with Alice, and Carol with Dave. After this setup, the
	// network topology should now look like:
	//     Carol -> Dave -> Alice -> Bob
	//
	// First, we'll create Dave and establish a channel to Alice.
	dave, err := net.NewNode("Dave", []string{"--unsafe-disconnect"})
	if err != nil {
		t.Fatalf("unable to create new nodes: %v", err)
	}
	defer shutdownAndAssert(net, t, dave)

	if err := net.ConnectNodes(ctxb, dave, net.Alice); err != nil {
		t.Fatalf("unable to connect dave to alice: %v", err)
	}
	err = net.SendCoins(ctxb, btcutil.SatoshiPerBitcoin, dave)
	if err != nil {
		t.Fatalf("unable to send coins to dave: %v", err)
	}
	ctxt, _ = context.WithTimeout(ctxb, channelOpenTimeout)
	chanPointDave := openChannelAndAssert(
		ctxt, t, net, dave, net.Alice,
		lntest.OpenChannelParams{
			Amt:     chanAmt,
			PushAmt: pushAmt,
		},
	)

	networkChans = append(networkChans, chanPointDave)
	txidHash, err = getChanPointFundingTxid(chanPointDave)
	if err != nil {
		t.Fatalf("unable to get txid: %v", err)
	}
	daveChanTXID, err := chainhash.NewHash(txidHash)
	if err != nil {
		t.Fatalf("unable to create sha hash: %v", err)
	}
	daveFundPoint := wire.OutPoint{
		Hash:  *daveChanTXID,
		Index: chanPointDave.OutputIndex,
	}

	// Next, we'll create Carol and establish a channel to from her to
	// Dave. Carol is started in htlchodl mode so that we can disconnect the
	// intermediary hops before starting the settle.
	carol, err := net.NewNode("Carol", []string{"--debughtlc", "--hodl.exit-settle"})
	if err != nil {
		t.Fatalf("unable to create new nodes: %v", err)
	}
	defer shutdownAndAssert(net, t, carol)

	if err := net.ConnectNodes(ctxb, carol, dave); err != nil {
		t.Fatalf("unable to connect carol to dave: %v", err)
	}
	err = net.SendCoins(ctxb, btcutil.SatoshiPerBitcoin, carol)
	if err != nil {
		t.Fatalf("unable to send coins to carol: %v", err)
	}
	ctxt, _ = context.WithTimeout(ctxb, channelOpenTimeout)
	chanPointCarol := openChannelAndAssert(
		ctxt, t, net, carol, dave,
		lntest.OpenChannelParams{
			Amt:     chanAmt,
			PushAmt: pushAmt,
		},
	)
	networkChans = append(networkChans, chanPointCarol)

	txidHash, err = getChanPointFundingTxid(chanPointCarol)
	if err != nil {
		t.Fatalf("unable to get txid: %v", err)
	}
	carolChanTXID, err := chainhash.NewHash(txidHash)
	if err != nil {
		t.Fatalf("unable to create sha hash: %v", err)
	}
	carolFundPoint := wire.OutPoint{
		Hash:  *carolChanTXID,
		Index: chanPointCarol.OutputIndex,
	}

	// Wait for all nodes to have seen all channels.
	nodes := []*lntest.HarnessNode{net.Alice, net.Bob, carol, dave}
	nodeNames := []string{"Alice", "Bob", "Carol", "Dave"}
	for _, chanPoint := range networkChans {
		for i, node := range nodes {
			txidHash, err := getChanPointFundingTxid(chanPoint)
			if err != nil {
				t.Fatalf("unable to get txid: %v", err)
			}
			txid, e := chainhash.NewHash(txidHash)
			if e != nil {
				t.Fatalf("unable to create sha hash: %v", e)
			}
			point := wire.OutPoint{
				Hash:  *txid,
				Index: chanPoint.OutputIndex,
			}

			ctxt, _ = context.WithTimeout(ctxb, defaultTimeout)
			err = node.WaitForNetworkChannelOpen(ctxt, chanPoint)
			if err != nil {
				t.Fatalf("%s(%d): timeout waiting for "+
					"channel(%s) open: %v", nodeNames[i],
					node.NodeID, point, err)
			}
		}
	}

	// Create 5 invoices for Carol, which expect a payment from Bob for 1k
	// satoshis with a different preimage each time.
	const numPayments = 5
	const paymentAmt = 1000
	ctxt, _ = context.WithTimeout(ctxb, defaultTimeout)
	payReqs, _, _, err := createPayReqs(
		ctxt, carol, paymentAmt, numPayments,
	)
	if err != nil {
		t.Fatalf("unable to create pay reqs: %v", err)
	}

	// We'll wait for all parties to recognize the new channels within the
	// network.
	ctxt, _ = context.WithTimeout(ctxb, defaultTimeout)
	err = dave.WaitForNetworkChannelOpen(ctxt, chanPointDave)
	if err != nil {
		t.Fatalf("dave didn't advertise his channel: %v", err)
	}
	ctxt, _ = context.WithTimeout(ctxb, defaultTimeout)
	err = carol.WaitForNetworkChannelOpen(ctxt, chanPointCarol)
	if err != nil {
		t.Fatalf("carol didn't advertise her channel in time: %v",
			err)
	}

	// Using Carol as the source, pay to the 5 invoices from Bob created
	// above.
	ctxt, _ = context.WithTimeout(ctxb, defaultTimeout)
	err = completePaymentRequests(ctxt, net.Bob, payReqs, false)
	if err != nil {
		t.Fatalf("unable to send payments: %v", err)
	}

	var predErr error
	err = lntest.WaitPredicate(func() bool {
		predErr = assertNumActiveHtlcs(nodes, numPayments)
		if predErr != nil {
			return false
		}
		return true

	}, time.Second*15)
	if err != nil {
		t.Fatalf("htlc mismatch: %v", predErr)
	}

	// Disconnect the two intermediaries, Alice and Dave, by shutting down
	// Alice.
	ctxt, _ = context.WithTimeout(ctxb, defaultTimeout)
	if err := net.StopNode(net.Alice); err != nil {
		t.Fatalf("unable to shutdown alice: %v", err)
	}

	// Now restart carol without hodl mode, to settle back the outstanding
	// payments.
	carol.SetExtraArgs(nil)
	if err := net.RestartNode(carol, nil); err != nil {
		t.Fatalf("Node restart failed: %v", err)
	}

	// Make Carol and Dave are reconnected before waiting for the htlcs to
	// clear.
	ctxt, _ = context.WithTimeout(ctxb, defaultTimeout)
	err = net.EnsureConnected(ctxt, dave, carol)
	if err != nil {
		t.Fatalf("unable to reconnect dave and carol: %v", err)
	}

	// Wait for Carol to report no outstanding htlcs, and also for Dav to
	// receive all the settles from Carol.
	carolNode := []*lntest.HarnessNode{carol}
	err = lntest.WaitPredicate(func() bool {
		predErr = assertNumActiveHtlcs(carolNode, 0)
		if predErr != nil {
			return false
		}

		predErr = assertNumActiveHtlcsChanPoint(dave, carolFundPoint, 0)
		if predErr != nil {
			return false
		}
		return true
	}, time.Second*15)
	if err != nil {
		t.Fatalf("htlc mismatch: %v", predErr)
	}

	// Finally, restart dave who received the settles, but was unable to
	// deliver them to Alice since they were disconnected.
	if err := net.RestartNode(dave, nil); err != nil {
		t.Fatalf("unable to restart dave: %v", err)
	}
	if err = net.RestartNode(net.Alice, nil); err != nil {
		t.Fatalf("unable to restart alice: %v", err)
	}

	// Force Dave and Alice to reconnect before waiting for the htlcs to
	// clear.
	ctxt, _ = context.WithTimeout(ctxb, defaultTimeout)
	err = net.EnsureConnected(ctxt, dave, net.Alice)
	if err != nil {
		t.Fatalf("unable to reconnect dave and carol: %v", err)
	}

	// After reconnection succeeds, the settles should be propagated all
	// the way back to the sender. All nodes should report no active htlcs.
	err = lntest.WaitPredicate(func() bool {
		predErr = assertNumActiveHtlcs(nodes, 0)
		if predErr != nil {
			return false
		}
		return true
	}, time.Second*15)
	if err != nil {
		t.Fatalf("htlc mismatch: %v", predErr)
	}

	// When asserting the amount of satoshis moved, we'll factor in the
	// default base fee, as we didn't modify the fee structure when
	// creating the seed nodes in the network.
	const baseFee = 1

	// At this point all the channels within our proto network should be
	// shifted by 5k satoshis in the direction of Carol, the sink within the
	// payment flow generated above. The order of asserts corresponds to
	// increasing of time is needed to embed the HTLC in commitment
	// transaction, in channel Bob->Alice->David->Carol, order is Carol,
	// David, Alice, Bob.
	var amountPaid = int64(5000)
	assertAmountPaid(t, ctxb, "Dave(local) => Carol(remote)", carol,
		carolFundPoint, int64(0), amountPaid)
	assertAmountPaid(t, ctxb, "Dave(local) => Carol(remote)", dave,
		carolFundPoint, amountPaid, int64(0))
	assertAmountPaid(t, ctxb, "Alice(local) => Dave(remote)", dave,
		daveFundPoint, int64(0), amountPaid+(baseFee*numPayments))
	assertAmountPaid(t, ctxb, "Alice(local) => Dave(remote)", net.Alice,
		daveFundPoint, amountPaid+(baseFee*numPayments), int64(0))
	assertAmountPaid(t, ctxb, "Bob(local) => Alice(remote)", net.Alice,
		aliceFundPoint, int64(0), amountPaid+((baseFee*numPayments)*2))
	assertAmountPaid(t, ctxb, "Bob(local) => Alice(remote)", net.Bob,
		aliceFundPoint, amountPaid+(baseFee*numPayments)*2, int64(0))

	// Lastly, we will send one more payment to ensure all channels are
	// still functioning properly.
	finalInvoice := &lnrpc.Invoice{
		Memo:  "testing",
		Value: paymentAmt,
	}
	resp, err := carol.AddInvoice(ctxb, finalInvoice)
	if err != nil {
		t.Fatalf("unable to add invoice: %v", err)
	}

	payReqs = []string{resp.PaymentRequest}

	// Before completing the final payment request, ensure that the
	// connection between Dave and Carol has been healed.
	ctxt, _ = context.WithTimeout(ctxb, defaultTimeout)
	err = net.EnsureConnected(ctxt, dave, carol)
	if err != nil {
		t.Fatalf("unable to reconnect dave and carol: %v", err)
	}

	// Using Carol as the source, pay to the 5 invoices from Bob created
	// above.
	ctxt, _ = context.WithTimeout(ctxb, defaultTimeout)
	err = completePaymentRequests(ctxt, net.Bob, payReqs, true)
	if err != nil {
		t.Fatalf("unable to send payments: %v", err)
	}

	amountPaid = int64(6000)
	assertAmountPaid(t, ctxb, "Dave(local) => Carol(remote)", carol,
		carolFundPoint, int64(0), amountPaid)
	assertAmountPaid(t, ctxb, "Dave(local) => Carol(remote)", dave,
		carolFundPoint, amountPaid, int64(0))
	assertAmountPaid(t, ctxb, "Alice(local) => Dave(remote)", dave,
		daveFundPoint, int64(0), amountPaid+(baseFee*(numPayments+1)))
	assertAmountPaid(t, ctxb, "Alice(local) => Dave(remote)", net.Alice,
		daveFundPoint, amountPaid+(baseFee*(numPayments+1)), int64(0))
	assertAmountPaid(t, ctxb, "Bob(local) => Alice(remote)", net.Alice,
		aliceFundPoint, int64(0), amountPaid+((baseFee*(numPayments+1))*2))
	assertAmountPaid(t, ctxb, "Bob(local) => Alice(remote)", net.Bob,
		aliceFundPoint, amountPaid+(baseFee*(numPayments+1))*2, int64(0))

	ctxt, _ = context.WithTimeout(ctxb, channelCloseTimeout)
	closeChannelAndAssert(ctxt, t, net, net.Alice, chanPointAlice, false)
	ctxt, _ = context.WithTimeout(ctxb, channelCloseTimeout)
	closeChannelAndAssert(ctxt, t, net, dave, chanPointDave, false)
	ctxt, _ = context.WithTimeout(ctxb, channelCloseTimeout)
	closeChannelAndAssert(ctxt, t, net, carol, chanPointCarol, false)
}

// testSwitchOfflineDeliveryOutgoingOffline constructs a set of multihop payments,
// and tests that the returning payments are not lost if a peer on the backwards
// path is offline when the settle/fails are received AND the peer buffering the
// responses is completely restarts. We expect the payments to be reloaded from
// disk, and transmitted as soon as the intermediaries are reconnected.
//
// The general flow of this test:
//   1. Carol --> Dave --> Alice --> Bob  forward payment
//   2. Carol --- Dave  X  Alice --- Bob  disconnect intermediaries
//   3. Carol --- Dave  X  Alice <-- Bob  settle last hop
//   4. Carol --- Dave  X         X       shutdown Bob, restart Alice
//   5. Carol <-- Dave <-- Alice  X       expect settle to propagate
func testSwitchOfflineDeliveryOutgoingOffline(
	net *lntest.NetworkHarness, t *harnessTest) {

	const chanAmt = btcutil.Amount(1000000)
	const pushAmt = btcutil.Amount(900000)

	ctxb := context.Background()
	var networkChans []*lnrpc.ChannelPoint

	// Open a channel with 100k satoshis between Alice and Bob with Alice
	// being the sole funder of the channel.
	ctxt, _ := context.WithTimeout(ctxb, channelOpenTimeout)
	chanPointAlice := openChannelAndAssert(
		ctxt, t, net, net.Alice, net.Bob,
		lntest.OpenChannelParams{
			Amt:     chanAmt,
			PushAmt: pushAmt,
		},
	)
	networkChans = append(networkChans, chanPointAlice)

	txidHash, err := getChanPointFundingTxid(chanPointAlice)
	if err != nil {
		t.Fatalf("unable to get txid: %v", err)
	}
	aliceChanTXID, err := chainhash.NewHash(txidHash)
	if err != nil {
		t.Fatalf("unable to create sha hash: %v", err)
	}
	aliceFundPoint := wire.OutPoint{
		Hash:  *aliceChanTXID,
		Index: chanPointAlice.OutputIndex,
	}

	// As preliminary setup, we'll create two new nodes: Carol and Dave,
	// such that we now have a 4 ndoe, 3 channel topology. Dave will make
	// a channel with Alice, and Carol with Dave. After this setup, the
	// network topology should now look like:
	//     Carol -> Dave -> Alice -> Bob
	//
	// First, we'll create Dave and establish a channel to Alice.
	dave, err := net.NewNode("Dave", []string{"--unsafe-disconnect"})
	if err != nil {
		t.Fatalf("unable to create new nodes: %v", err)
	}
	defer shutdownAndAssert(net, t, dave)

	if err := net.ConnectNodes(ctxb, dave, net.Alice); err != nil {
		t.Fatalf("unable to connect dave to alice: %v", err)
	}
	err = net.SendCoins(ctxb, btcutil.SatoshiPerBitcoin, dave)
	if err != nil {
		t.Fatalf("unable to send coins to dave: %v", err)
	}
	ctxt, _ = context.WithTimeout(ctxb, channelOpenTimeout)
	chanPointDave := openChannelAndAssert(
		ctxt, t, net, dave, net.Alice,
		lntest.OpenChannelParams{
			Amt:     chanAmt,
			PushAmt: pushAmt,
		},
	)
	networkChans = append(networkChans, chanPointDave)
	txidHash, err = getChanPointFundingTxid(chanPointDave)
	if err != nil {
		t.Fatalf("unable to get txid: %v", err)
	}
	daveChanTXID, err := chainhash.NewHash(txidHash)
	if err != nil {
		t.Fatalf("unable to create sha hash: %v", err)
	}
	daveFundPoint := wire.OutPoint{
		Hash:  *daveChanTXID,
		Index: chanPointDave.OutputIndex,
	}

	// Next, we'll create Carol and establish a channel to from her to
	// Dave. Carol is started in htlchodl mode so that we can disconnect the
	// intermediary hops before starting the settle.
	carol, err := net.NewNode("Carol", []string{"--debughtlc", "--hodl.exit-settle"})
	if err != nil {
		t.Fatalf("unable to create new nodes: %v", err)
	}
	if err := net.ConnectNodes(ctxb, carol, dave); err != nil {
		t.Fatalf("unable to connect carol to dave: %v", err)
	}
	err = net.SendCoins(ctxb, btcutil.SatoshiPerBitcoin, carol)
	if err != nil {
		t.Fatalf("unable to send coins to carol: %v", err)
	}
	ctxt, _ = context.WithTimeout(ctxb, channelOpenTimeout)
	chanPointCarol := openChannelAndAssert(
		ctxt, t, net, carol, dave,
		lntest.OpenChannelParams{
			Amt:     chanAmt,
			PushAmt: pushAmt,
		},
	)
	networkChans = append(networkChans, chanPointCarol)

	txidHash, err = getChanPointFundingTxid(chanPointCarol)
	if err != nil {
		t.Fatalf("unable to get txid: %v", err)
	}
	carolChanTXID, err := chainhash.NewHash(txidHash)
	if err != nil {
		t.Fatalf("unable to create sha hash: %v", err)
	}
	carolFundPoint := wire.OutPoint{
		Hash:  *carolChanTXID,
		Index: chanPointCarol.OutputIndex,
	}

	// Wait for all nodes to have seen all channels.
	nodes := []*lntest.HarnessNode{net.Alice, net.Bob, carol, dave}
	nodeNames := []string{"Alice", "Bob", "Carol", "Dave"}
	for _, chanPoint := range networkChans {
		for i, node := range nodes {
			txidHash, err := getChanPointFundingTxid(chanPoint)
			if err != nil {
				t.Fatalf("unable to get txid: %v", err)
			}
			txid, e := chainhash.NewHash(txidHash)
			if e != nil {
				t.Fatalf("unable to create sha hash: %v", e)
			}
			point := wire.OutPoint{
				Hash:  *txid,
				Index: chanPoint.OutputIndex,
			}

			ctxt, _ = context.WithTimeout(ctxb, defaultTimeout)
			err = node.WaitForNetworkChannelOpen(ctxt, chanPoint)
			if err != nil {
				t.Fatalf("%s(%d): timeout waiting for "+
					"channel(%s) open: %v", nodeNames[i],
					node.NodeID, point, err)
			}
		}
	}

	// Create 5 invoices for Carol, which expect a payment from Bob for 1k
	// satoshis with a different preimage each time.
	const numPayments = 5
	const paymentAmt = 1000
	ctxt, _ = context.WithTimeout(ctxb, defaultTimeout)
	payReqs, _, _, err := createPayReqs(
		ctxt, carol, paymentAmt, numPayments,
	)
	if err != nil {
		t.Fatalf("unable to create pay reqs: %v", err)
	}

	// We'll wait for all parties to recognize the new channels within the
	// network.
	ctxt, _ = context.WithTimeout(ctxb, defaultTimeout)
	err = dave.WaitForNetworkChannelOpen(ctxt, chanPointDave)
	if err != nil {
		t.Fatalf("dave didn't advertise his channel: %v", err)
	}
	ctxt, _ = context.WithTimeout(ctxb, defaultTimeout)
	err = carol.WaitForNetworkChannelOpen(ctxt, chanPointCarol)
	if err != nil {
		t.Fatalf("carol didn't advertise her channel in time: %v",
			err)
	}

	// Using Carol as the source, pay to the 5 invoices from Bob created
	// above.
	ctxt, _ = context.WithTimeout(ctxb, defaultTimeout)
	err = completePaymentRequests(ctxt, net.Bob, payReqs, false)
	if err != nil {
		t.Fatalf("unable to send payments: %v", err)
	}

	// Wait for all payments to reach Carol.
	var predErr error
	err = lntest.WaitPredicate(func() bool {
		predErr = assertNumActiveHtlcs(nodes, numPayments)
		if predErr != nil {
			return false
		}
		return true
	}, time.Second*15)
	if err != nil {
		t.Fatalf("htlc mismatch: %v", predErr)
	}

	// Disconnect the two intermediaries, Alice and Dave, so that when carol
	// restarts, the response will be held by Dave.
	ctxt, _ = context.WithTimeout(ctxb, defaultTimeout)
	if err := net.StopNode(net.Alice); err != nil {
		t.Fatalf("unable to shutdown alice: %v", err)
	}

	// Now restart carol without hodl mode, to settle back the outstanding
	// payments.
	carol.SetExtraArgs(nil)
	if err := net.RestartNode(carol, nil); err != nil {
		t.Fatalf("Node restart failed: %v", err)
	}

	// Wait for Carol to report no outstanding htlcs.
	carolNode := []*lntest.HarnessNode{carol}
	err = lntest.WaitPredicate(func() bool {
		predErr = assertNumActiveHtlcs(carolNode, 0)
		if predErr != nil {
			return false
		}

		predErr = assertNumActiveHtlcsChanPoint(dave, carolFundPoint, 0)
		if predErr != nil {
			return false
		}

		return true
	}, time.Second*15)
	if err != nil {
		t.Fatalf("htlc mismatch: %v", predErr)
	}

	// Now check that the total amount was transferred from Dave to Carol.
	// The amount transferred should be exactly equal to the invoice total
	// payment amount, 5k satsohis.
	const amountPaid = int64(5000)
	assertAmountPaid(t, ctxb, "Dave(local) => Carol(remote)", carol,
		carolFundPoint, int64(0), amountPaid)
	assertAmountPaid(t, ctxb, "Dave(local) => Carol(remote)", dave,
		carolFundPoint, amountPaid, int64(0))

	// Shutdown carol and leave her offline for the rest of the test. This
	// is critical, as we wish to see if Dave can propragate settles even if
	// the outgoing link is never revived.
	shutdownAndAssert(net, t, carol)

	// Now restart Dave, ensuring he is both persisting the settles, and is
	// able to reforward them to Alice after recovering from a restart.
	if err := net.RestartNode(dave, nil); err != nil {
		t.Fatalf("unable to restart dave: %v", err)
	}
	if err = net.RestartNode(net.Alice, nil); err != nil {
		t.Fatalf("unable to restart alice: %v", err)
	}

	// Ensure that Dave is reconnected to Alice before waiting for the htlcs
	// to clear.
	ctxt, _ = context.WithTimeout(ctxb, defaultTimeout)
	err = net.EnsureConnected(ctxt, dave, net.Alice)
	if err != nil {
		t.Fatalf("unable to reconnect alice and dave: %v", err)
	}

	// Since Carol has been shutdown permanently, we will wait until all
	// other nodes in the network report no active htlcs.
	nodesMinusCarol := []*lntest.HarnessNode{net.Bob, net.Alice, dave}
	err = lntest.WaitPredicate(func() bool {
		predErr = assertNumActiveHtlcs(nodesMinusCarol, 0)
		if predErr != nil {
			return false
		}
		return true
	}, time.Second*15)
	if err != nil {
		t.Fatalf("htlc mismatch: %v", predErr)
	}

	// When asserting the amount of satoshis moved, we'll factor in the
	// default base fee, as we didn't modify the fee structure when
	// creating the seed nodes in the network.
	const baseFee = 1

	// At this point, all channels (minus Carol, who is shutdown) should
	// show a shift of 5k satoshis towards Carol.  The order of asserts
	// corresponds to increasing of time is needed to embed the HTLC in
	// commitment transaction, in channel Bob->Alice->David, order is David,
	// Alice, Bob.
	assertAmountPaid(t, ctxb, "Alice(local) => Dave(remote)", dave,
		daveFundPoint, int64(0), amountPaid+(baseFee*numPayments))
	assertAmountPaid(t, ctxb, "Alice(local) => Dave(remote)", net.Alice,
		daveFundPoint, amountPaid+(baseFee*numPayments), int64(0))
	assertAmountPaid(t, ctxb, "Bob(local) => Alice(remote)", net.Alice,
		aliceFundPoint, int64(0), amountPaid+((baseFee*numPayments)*2))
	assertAmountPaid(t, ctxb, "Bob(local) => Alice(remote)", net.Bob,
		aliceFundPoint, amountPaid+(baseFee*numPayments)*2, int64(0))

	ctxt, _ = context.WithTimeout(ctxb, channelCloseTimeout)
	closeChannelAndAssert(ctxt, t, net, net.Alice, chanPointAlice, false)
	ctxt, _ = context.WithTimeout(ctxb, channelCloseTimeout)
	closeChannelAndAssert(ctxt, t, net, dave, chanPointDave, false)
}

// computeFee calculates the payment fee as specified in BOLT07
func computeFee(baseFee, feeRate, amt lnwire.MilliSatoshi) lnwire.MilliSatoshi {
	return baseFee + amt*feeRate/1000000
}

// testQueryRoutes checks the response of queryroutes.
// We'll create the following network topology:
//      Alice --> Bob --> Carol --> Dave
// and query the daemon for routes from Alice to Dave.
func testQueryRoutes(net *lntest.NetworkHarness, t *harnessTest) {
	const chanAmt = btcutil.Amount(100000)
	ctxb := context.Background()
	var networkChans []*lnrpc.ChannelPoint

	// Open a channel between Alice and Bob.
	ctxt, _ := context.WithTimeout(ctxb, channelOpenTimeout)
	chanPointAlice := openChannelAndAssert(
		ctxt, t, net, net.Alice, net.Bob,
		lntest.OpenChannelParams{
			Amt: chanAmt,
		},
	)
	networkChans = append(networkChans, chanPointAlice)

	// Create Carol and establish a channel from Bob.
	carol, err := net.NewNode("Carol", nil)
	if err != nil {
		t.Fatalf("unable to create new nodes: %v", err)
	}
	defer shutdownAndAssert(net, t, carol)

	if err := net.ConnectNodes(ctxb, carol, net.Bob); err != nil {
		t.Fatalf("unable to connect carol to bob: %v", err)
	}
	err = net.SendCoins(ctxb, btcutil.SatoshiPerBitcoin, net.Bob)
	if err != nil {
		t.Fatalf("unable to send coins to bob: %v", err)
	}
	ctxt, _ = context.WithTimeout(ctxb, channelOpenTimeout)
	chanPointBob := openChannelAndAssert(
		ctxt, t, net, net.Bob, carol,
		lntest.OpenChannelParams{
			Amt: chanAmt,
		},
	)
	networkChans = append(networkChans, chanPointBob)

	// Create Dave and establish a channel from Carol.
	dave, err := net.NewNode("Dave", nil)
	if err != nil {
		t.Fatalf("unable to create new nodes: %v", err)
	}
	defer shutdownAndAssert(net, t, dave)

	if err := net.ConnectNodes(ctxb, dave, carol); err != nil {
		t.Fatalf("unable to connect dave to carol: %v", err)
	}
	err = net.SendCoins(ctxb, btcutil.SatoshiPerBitcoin, carol)
	if err != nil {
		t.Fatalf("unable to send coins to carol: %v", err)
	}
	ctxt, _ = context.WithTimeout(ctxb, channelOpenTimeout)
	chanPointCarol := openChannelAndAssert(
		ctxt, t, net, carol, dave,
		lntest.OpenChannelParams{
			Amt: chanAmt,
		},
	)
	networkChans = append(networkChans, chanPointCarol)

	// Wait for all nodes to have seen all channels.
	nodes := []*lntest.HarnessNode{net.Alice, net.Bob, carol, dave}
	nodeNames := []string{"Alice", "Bob", "Carol", "Dave"}
	for _, chanPoint := range networkChans {
		for i, node := range nodes {
			txidHash, err := getChanPointFundingTxid(chanPoint)
			if err != nil {
				t.Fatalf("unable to get txid: %v", err)
			}
			txid, e := chainhash.NewHash(txidHash)
			if e != nil {
				t.Fatalf("unable to create sha hash: %v", e)
			}
			point := wire.OutPoint{
				Hash:  *txid,
				Index: chanPoint.OutputIndex,
			}

			ctxt, _ = context.WithTimeout(ctxb, defaultTimeout)
			err = node.WaitForNetworkChannelOpen(ctxt, chanPoint)
			if err != nil {
				t.Fatalf("%s(%d): timeout waiting for "+
					"channel(%s) open: %v", nodeNames[i],
					node.NodeID, point, err)
			}
		}
	}

	// Query for routes to pay from Alice to Dave.
	const paymentAmt = 1000
	routesReq := &lnrpc.QueryRoutesRequest{
		PubKey:    dave.PubKeyStr,
		Amt:       paymentAmt,
		NumRoutes: 1,
	}
	ctxt, _ = context.WithTimeout(ctxb, defaultTimeout)
	routesRes, err := net.Alice.QueryRoutes(ctxt, routesReq)
	if err != nil {
		t.Fatalf("unable to get route: %v", err)
	}

	const mSat = 1000
	feePerHopMSat := computeFee(1000, 1, paymentAmt*mSat)

	for i, route := range routesRes.Routes {
		expectedTotalFeesMSat :=
			lnwire.MilliSatoshi(len(route.Hops)-1) * feePerHopMSat
		expectedTotalAmtMSat := (paymentAmt * mSat) + expectedTotalFeesMSat

		if route.TotalFees != route.TotalFeesMsat/mSat {
			t.Fatalf("route %v: total fees %v (msat) does not "+
				"round down to %v (sat)",
				i, route.TotalFeesMsat, route.TotalFees)
		}
		if route.TotalFeesMsat != int64(expectedTotalFeesMSat) {
			t.Fatalf("route %v: total fees in msat expected %v got %v",
				i, expectedTotalFeesMSat, route.TotalFeesMsat)
		}

		if route.TotalAmt != route.TotalAmtMsat/mSat {
			t.Fatalf("route %v: total amt %v (msat) does not "+
				"round down to %v (sat)",
				i, route.TotalAmtMsat, route.TotalAmt)
		}
		if route.TotalAmtMsat != int64(expectedTotalAmtMSat) {
			t.Fatalf("route %v: total amt in msat expected %v got %v",
				i, expectedTotalAmtMSat, route.TotalAmtMsat)
		}

		// For all hops except the last, we check that fee equals feePerHop
		// and amount to forward deducts feePerHop on each hop.
		expectedAmtToForwardMSat := expectedTotalAmtMSat
		for j, hop := range route.Hops[:len(route.Hops)-1] {
			expectedAmtToForwardMSat -= feePerHopMSat

			if hop.Fee != hop.FeeMsat/mSat {
				t.Fatalf("route %v hop %v: fee %v (msat) does not "+
					"round down to %v (sat)",
					i, j, hop.FeeMsat, hop.Fee)
			}
			if hop.FeeMsat != int64(feePerHopMSat) {
				t.Fatalf("route %v hop %v: fee in msat expected %v got %v",
					i, j, feePerHopMSat, hop.FeeMsat)
			}

			if hop.AmtToForward != hop.AmtToForwardMsat/mSat {
				t.Fatalf("route %v hop %v: amt to forward %v (msat) does not "+
					"round down to %v (sat)",
					i, j, hop.AmtToForwardMsat, hop.AmtToForward)
			}
			if hop.AmtToForwardMsat != int64(expectedAmtToForwardMSat) {
				t.Fatalf("route %v hop %v: amt to forward in msat "+
					"expected %v got %v",
					i, j, expectedAmtToForwardMSat, hop.AmtToForwardMsat)
			}
		}
		// Last hop should have zero fee and amount to forward should equal
		// payment amount.
		hop := route.Hops[len(route.Hops)-1]

		if hop.Fee != 0 || hop.FeeMsat != 0 {
			t.Fatalf("route %v hop %v: fee expected 0 got %v (sat) %v (msat)",
				i, len(route.Hops)-1, hop.Fee, hop.FeeMsat)
		}

		if hop.AmtToForward != hop.AmtToForwardMsat/mSat {
			t.Fatalf("route %v hop %v: amt to forward %v (msat) does not "+
				"round down to %v (sat)",
				i, len(route.Hops)-1, hop.AmtToForwardMsat, hop.AmtToForward)
		}
		if hop.AmtToForwardMsat != paymentAmt*mSat {
			t.Fatalf("route %v hop %v: amt to forward in msat "+
				"expected %v got %v",
				i, len(route.Hops)-1, paymentAmt*mSat, hop.AmtToForwardMsat)
		}
	}

	// We clean up the test case by closing channels that were created for
	// the duration of the tests.
	ctxt, _ = context.WithTimeout(ctxb, channelCloseTimeout)
	closeChannelAndAssert(ctxt, t, net, net.Alice, chanPointAlice, false)
	ctxt, _ = context.WithTimeout(ctxb, channelCloseTimeout)
	closeChannelAndAssert(ctxt, t, net, net.Bob, chanPointBob, false)
	ctxt, _ = context.WithTimeout(ctxb, channelCloseTimeout)
	closeChannelAndAssert(ctxt, t, net, carol, chanPointCarol, false)
}

// testRouteFeeCutoff tests that we are able to prevent querying routes and
// sending payments that incur a fee higher than the fee limit.
func testRouteFeeCutoff(net *lntest.NetworkHarness, t *harnessTest) {
	// For this test, we'll create the following topology:
	//
	//              --- Bob ---
	//            /             \
	// Alice ----                 ---- Dave
	//            \             /
	//              -- Carol --
	//
	// Alice will attempt to send payments to Dave that should not incur a
	// fee greater than the fee limit expressed as a percentage of the
	// amount and as a fixed amount of satoshis.

	ctxb := context.Background()

	const chanAmt = btcutil.Amount(100000)

	// Open a channel between Alice and Bob.
	ctxt, _ := context.WithTimeout(ctxb, channelOpenTimeout)
	chanPointAliceBob := openChannelAndAssert(
		ctxt, t, net, net.Alice, net.Bob,
		lntest.OpenChannelParams{
			Amt: chanAmt,
		},
	)

	// Create Carol's node and open a channel between her and Alice with
	// Alice being the funder.
	carol, err := net.NewNode("Carol", nil)
	if err != nil {
		t.Fatalf("unable to create carol's node: %v", err)
	}
	defer shutdownAndAssert(net, t, carol)

	ctxt, _ = context.WithTimeout(ctxb, defaultTimeout)
	if err := net.ConnectNodes(ctxt, carol, net.Alice); err != nil {
		t.Fatalf("unable to connect carol to alice: %v", err)
	}
	ctxt, _ = context.WithTimeout(ctxb, defaultTimeout)
	err = net.SendCoins(ctxt, btcutil.SatoshiPerBitcoin, carol)
	if err != nil {
		t.Fatalf("unable to send coins to carol: %v", err)
	}
	ctxt, _ = context.WithTimeout(ctxb, channelOpenTimeout)
	chanPointAliceCarol := openChannelAndAssert(
		ctxt, t, net, net.Alice, carol,
		lntest.OpenChannelParams{
			Amt: chanAmt,
		},
	)

	// Create Dave's node and open a channel between him and Bob with Bob
	// being the funder.
	dave, err := net.NewNode("Dave", nil)
	if err != nil {
		t.Fatalf("unable to create dave's node: %v", err)
	}
	defer shutdownAndAssert(net, t, dave)

	ctxt, _ = context.WithTimeout(ctxb, defaultTimeout)
	if err := net.ConnectNodes(ctxt, dave, net.Bob); err != nil {
		t.Fatalf("unable to connect dave to bob: %v", err)
	}
	ctxt, _ = context.WithTimeout(ctxb, channelOpenTimeout)
	chanPointBobDave := openChannelAndAssert(
		ctxt, t, net, net.Bob, dave,
		lntest.OpenChannelParams{
			Amt: chanAmt,
		},
	)

	// Open a channel between Carol and Dave.
	ctxt, _ = context.WithTimeout(ctxb, defaultTimeout)
	if err := net.ConnectNodes(ctxt, carol, dave); err != nil {
		t.Fatalf("unable to connect carol to dave: %v", err)
	}
	ctxt, _ = context.WithTimeout(ctxb, channelOpenTimeout)
	chanPointCarolDave := openChannelAndAssert(
		ctxt, t, net, carol, dave,
		lntest.OpenChannelParams{
			Amt: chanAmt,
		},
	)

	// Now that all the channels were set up, we'll wait for all the nodes
	// to have seen all the channels.
	nodes := []*lntest.HarnessNode{net.Alice, net.Bob, carol, dave}
	nodeNames := []string{"alice", "bob", "carol", "dave"}
	networkChans := []*lnrpc.ChannelPoint{
		chanPointAliceBob, chanPointAliceCarol, chanPointBobDave,
		chanPointCarolDave,
	}
	for _, chanPoint := range networkChans {
		for i, node := range nodes {
			txidHash, err := getChanPointFundingTxid(chanPoint)
			if err != nil {
				t.Fatalf("unable to get txid: %v", err)
			}
			txid, e := chainhash.NewHash(txidHash)
			if e != nil {
				t.Fatalf("unable to create sha hash: %v", e)
			}
			outpoint := wire.OutPoint{
				Hash:  *txid,
				Index: chanPoint.OutputIndex,
			}

			ctxt, _ := context.WithTimeout(ctxb, defaultTimeout)
			err = node.WaitForNetworkChannelOpen(ctxt, chanPoint)
			if err != nil {
				t.Fatalf("%s(%d) timed out waiting for "+
					"channel(%s) open: %v", nodeNames[i],
					node.NodeID, outpoint, err)
			}
		}
	}

	// The payments should only be successful across the route:
	//	Alice -> Bob -> Dave
	// Therefore, we'll update the fee policy on Carol's side for the
	// channel between her and Dave to invalidate the route:
	//	Alice -> Carol -> Dave
	baseFee := int64(10000)
	feeRate := int64(5)
	timeLockDelta := uint32(144)

	expectedPolicy := &lnrpc.RoutingPolicy{
		FeeBaseMsat:      baseFee,
		FeeRateMilliMsat: testFeeBase * feeRate,
		TimeLockDelta:    timeLockDelta,
		MinHtlc:          1000, // default value
	}

	updateFeeReq := &lnrpc.PolicyUpdateRequest{
		BaseFeeMsat:   baseFee,
		FeeRate:       float64(feeRate),
		TimeLockDelta: timeLockDelta,
		Scope: &lnrpc.PolicyUpdateRequest_ChanPoint{
			ChanPoint: chanPointCarolDave,
		},
	}
	ctxt, _ = context.WithTimeout(ctxb, defaultTimeout)
	if _, err := carol.UpdateChannelPolicy(ctxt, updateFeeReq); err != nil {
		t.Fatalf("unable to update chan policy: %v", err)
	}

	// Wait for Alice to receive the channel update from Carol.
	ctxt, _ = context.WithTimeout(ctxb, defaultTimeout)
	aliceSub := subscribeGraphNotifications(t, ctxt, net.Alice)
	defer close(aliceSub.quit)

	waitForChannelUpdate(
		t, aliceSub,
		[]expectedChanUpdate{
			{carol.PubKeyStr, expectedPolicy, chanPointCarolDave},
		},
	)

	// We'll also need the channel IDs for Bob's channels in order to
	// confirm the route of the payments.
	listReq := &lnrpc.ListChannelsRequest{}
	ctxt, _ = context.WithTimeout(ctxb, defaultTimeout)
	listResp, err := net.Bob.ListChannels(ctxt, listReq)
	if err != nil {
		t.Fatalf("unable to retrieve bob's channels: %v", err)
	}

	var aliceBobChanID, bobDaveChanID uint64
	for _, channel := range listResp.Channels {
		switch channel.RemotePubkey {
		case net.Alice.PubKeyStr:
			aliceBobChanID = channel.ChanId
		case dave.PubKeyStr:
			bobDaveChanID = channel.ChanId
		}
	}

	if aliceBobChanID == 0 {
		t.Fatalf("channel between alice and bob not found")
	}
	if bobDaveChanID == 0 {
		t.Fatalf("channel between bob and dave not found")
	}
	hopChanIDs := []uint64{aliceBobChanID, bobDaveChanID}

	// checkRoute is a helper closure to ensure the route contains the
	// correct intermediate hops.
	checkRoute := func(route *lnrpc.Route) {
		if len(route.Hops) != 2 {
			t.Fatalf("expected two hops, got %d", len(route.Hops))
		}

		for i, hop := range route.Hops {
			if hop.ChanId != hopChanIDs[i] {
				t.Fatalf("expected chan id %d, got %d",
					hopChanIDs[i], hop.ChanId)
			}
		}
	}

	// We'll be attempting to send two payments from Alice to Dave. One will
	// have a fee cutoff expressed as a percentage of the amount and the
	// other will have it expressed as a fixed amount of satoshis.
	const paymentAmt = 100
	carolFee := computeFee(lnwire.MilliSatoshi(baseFee), 1, paymentAmt)

	// testFeeCutoff is a helper closure that will ensure the different
	// types of fee limits work as intended when querying routes and sending
	// payments.
	testFeeCutoff := func(feeLimit *lnrpc.FeeLimit) {
		queryRoutesReq := &lnrpc.QueryRoutesRequest{
			PubKey:    dave.PubKeyStr,
			Amt:       paymentAmt,
			FeeLimit:  feeLimit,
			NumRoutes: 2,
		}
		ctxt, _ = context.WithTimeout(ctxb, defaultTimeout)
		routesResp, err := net.Alice.QueryRoutes(ctxt, queryRoutesReq)
		if err != nil {
			t.Fatalf("unable to get routes: %v", err)
		}

		if len(routesResp.Routes) != 1 {
			t.Fatalf("expected one route, got %d",
				len(routesResp.Routes))
		}

		checkRoute(routesResp.Routes[0])

		invoice := &lnrpc.Invoice{Value: paymentAmt}
		ctxt, _ = context.WithTimeout(ctxb, defaultTimeout)
		invoiceResp, err := dave.AddInvoice(ctxt, invoice)
		if err != nil {
			t.Fatalf("unable to create invoice: %v", err)
		}

		sendReq := &lnrpc.SendRequest{
			PaymentRequest: invoiceResp.PaymentRequest,
			FeeLimit:       feeLimit,
		}
		ctxt, _ = context.WithTimeout(ctxb, defaultTimeout)
		paymentResp, err := net.Alice.SendPaymentSync(ctxt, sendReq)
		if err != nil {
			t.Fatalf("unable to send payment: %v", err)
		}
		if paymentResp.PaymentError != "" {
			t.Fatalf("unable to send payment: %v",
				paymentResp.PaymentError)
		}

		checkRoute(paymentResp.PaymentRoute)
	}

	// We'll start off using percentages first. Since the fee along the
	// route using Carol as an intermediate hop is 10% of the payment's
	// amount, we'll use a lower percentage in order to invalid that route.
	feeLimitPercent := &lnrpc.FeeLimit{
		&lnrpc.FeeLimit_Percent{baseFee/1000 - 1},
	}
	testFeeCutoff(feeLimitPercent)

	// Now we'll test using fixed fee limit amounts. Since we computed the
	// fee for the route using Carol as an intermediate hop earlier, we can
	// use a smaller value in order to invalidate that route.
	feeLimitFixed := &lnrpc.FeeLimit{
		&lnrpc.FeeLimit_Fixed{int64(carolFee.ToSatoshis()) - 1},
	}
	testFeeCutoff(feeLimitFixed)

	// Once we're done, close the channels and shut down the nodes created
	// throughout this test.
	ctxt, _ = context.WithTimeout(ctxb, channelCloseTimeout)
	closeChannelAndAssert(ctxt, t, net, net.Alice, chanPointAliceBob, false)
	ctxt, _ = context.WithTimeout(ctxb, channelCloseTimeout)
	closeChannelAndAssert(ctxt, t, net, net.Alice, chanPointAliceCarol, false)
	ctxt, _ = context.WithTimeout(ctxb, channelCloseTimeout)
	closeChannelAndAssert(ctxt, t, net, net.Bob, chanPointBobDave, false)
	ctxt, _ = context.WithTimeout(ctxb, channelCloseTimeout)
	closeChannelAndAssert(ctxt, t, net, carol, chanPointCarolDave, false)
}

// testSendUpdateDisableChannel ensures that a channel update with the disable
// flag set is sent once a channel has been either unilaterally or cooperatively
// closed.
func testSendUpdateDisableChannel(net *lntest.NetworkHarness, t *harnessTest) {
	const (
<<<<<<< HEAD
		chanAmt= 100000
		timeout= 10 * time.Second
=======
		chanAmt = 100000
>>>>>>> d2186cc9
	)

	// Open a channel between Alice and Bob and Alice and Carol. These will
	// be closed later on in order to trigger channel update messages
	// marking the channels as disabled.
	ctxb := context.Background()
	ctxt, _ := context.WithTimeout(ctxb, channelOpenTimeout)
	chanPointAliceBob := openChannelAndAssert(
		ctxt, t, net, net.Alice, net.Bob,
		lntest.OpenChannelParams{
			Amt: chanAmt,
		},
	)

	carol, err := net.NewNode("Carol", nil)
	if err != nil {
		t.Fatalf("unable to create carol's node: %v", err)
	}
	defer shutdownAndAssert(net, t, carol)

	if err := net.ConnectNodes(ctxb, net.Alice, carol); err != nil {
		t.Fatalf("unable to connect alice to carol: %v", err)
	}
	ctxt, _ = context.WithTimeout(ctxb, channelOpenTimeout)
	chanPointAliceCarol := openChannelAndAssert(
		ctxt, t, net, net.Alice, carol,
		lntest.OpenChannelParams{
			Amt: chanAmt,
		},
	)

	// We create a new node Eve that has an inactive channel timeout of
	// just 2 seconds (down from the default 20m). It will be used to test
	// channel updates for channels going inactive.
	eve, err := net.NewNode("Eve", []string{"--inactivechantimeout=2s"})
	if err != nil {
		t.Fatalf("unable to create eve's node: %v", err)
	}
	defer shutdownAndAssert(net, t, eve)

	// Give Eve some coins.
	err = net.SendCoins(ctxb, btcutil.SatoshiPerBitcoin, eve)
	if err != nil {
		t.Fatalf("unable to send coins to eve: %v", err)
	}

	// Connect Eve to Carol and Bob, and open a channel to carol.
	if err := net.ConnectNodes(ctxb, eve, carol); err != nil {
		t.Fatalf("unable to connect alice to carol: %v", err)
	}
	if err := net.ConnectNodes(ctxb, eve, net.Bob); err != nil {
		t.Fatalf("unable to connect eve to bob: %v", err)
	}

	ctxt, _ = context.WithTimeout(ctxb, channelOpenTimeout)
	chanPointEveCarol := openChannelAndAssert(
		ctxt, t, net, eve, carol,
		lntest.OpenChannelParams{
			Amt: chanAmt,
		},
	)

	// Launch a node for Dave which will connect to Bob in order to receive
	// graph updates from. This will ensure that the channel updates are
	// propagated throughout the network.
	dave, err := net.NewNode("Dave", nil)
	if err != nil {
		t.Fatalf("unable to create dave's node: %v", err)
	}
	defer shutdownAndAssert(net, t, dave)
	if err := net.ConnectNodes(ctxb, net.Bob, dave); err != nil {
		t.Fatalf("unable to connect bob to dave: %v", err)
	}

	daveSub := subscribeGraphNotifications(t, ctxb, dave)
	defer close(daveSub.quit)

	// We should expect to see a channel update with the default routing
	// policy, except that it should indicate the channel is disabled.
	expectedPolicy := &lnrpc.RoutingPolicy{
		FeeBaseMsat:      int64(defaultBitcoinBaseFeeMSat),
		FeeRateMilliMsat: int64(defaultBitcoinFeeRate),
		TimeLockDelta:    defaultBitcoinTimeLockDelta,
		MinHtlc:          1000, // default value
		Disabled:         true,
	}

	// Let Carol go offline. Since Eve has an inactive timeout of 2s, we
	// expect her to send an update disabling the channel.
	restartCarol, err := net.SuspendNode(carol)
	if err != nil {
		t.Fatalf("unable to suspend carol: %v", err)
	}
	waitForChannelUpdate(
		t, daveSub,
		[]expectedChanUpdate{
			{eve.PubKeyStr, expectedPolicy, chanPointEveCarol},
		},
	)

	// We restart Carol. Since the channel now becomes active again, Eve
	// should send a ChannelUpdate setting the channel no longer disabled.
	if err := restartCarol(); err != nil {
		t.Fatalf("unable to restart carol: %v", err)
	}

	expectedPolicy.Disabled = false
	waitForChannelUpdate(
		t, daveSub,
		[]expectedChanUpdate{
			{eve.PubKeyStr, expectedPolicy, chanPointEveCarol},
		},
	)

	// Close Alice's channels with Bob and Carol cooperatively and
	// unilaterally respectively.
	ctxt, _ = context.WithTimeout(ctxb, channelCloseTimeout)
	_, _, err = net.CloseChannel(ctxt, net.Alice, chanPointAliceBob, false)
	if err != nil {
		t.Fatalf("unable to close channel: %v", err)
	}

	ctxt, _ = context.WithTimeout(ctxb, channelCloseTimeout)
	_, _, err = net.CloseChannel(ctxt, net.Alice, chanPointAliceCarol, true)
	if err != nil {
		t.Fatalf("unable to close channel: %v", err)
	}

	// Now that the channel close processes have been started, we should
	// receive an update marking each as disabled.
	expectedPolicy.Disabled = true
	waitForChannelUpdate(
		t, daveSub,
		[]expectedChanUpdate{
			{net.Alice.PubKeyStr, expectedPolicy, chanPointAliceBob},
			{net.Alice.PubKeyStr, expectedPolicy, chanPointAliceCarol},
		},
	)

	// Finally, close the channels by mining the closing transactions.
	_, err = waitForNTxsInMempool(net.Miner.Node, 2, minerMempoolTimeout)
	if err != nil {
		t.Fatalf("expected transactions not found in mempool: %v", err)
	}
	mineBlocks(t, net, 1)

	// Also do this check for Eve's channel with Carol.
	ctxt, _ = context.WithTimeout(ctxb, channelCloseTimeout)
	_, _, err = net.CloseChannel(ctxt, eve, chanPointEveCarol, false)
	if err != nil {
		t.Fatalf("unable to close channel: %v", err)
	}

	waitForChannelUpdate(
		t, daveSub,
		[]expectedChanUpdate{
			{eve.PubKeyStr, expectedPolicy, chanPointEveCarol},
		},
	)

	_, err = waitForNTxsInMempool(net.Miner.Node, 1, minerMempoolTimeout)
	if err != nil {
		t.Fatalf("expected transactions not found in mempool: %v", err)
	}
	mineBlocks(t, net, 1)
}

// testAbandonChannel abandones a channel and asserts that it is no
// longer open and not in one of the pending closure states. It also
// verifies that the abandoned channel is reported as closed with close
// type 'abandoned'.
func testAbandonChannel(net *lntest.NetworkHarness, t *harnessTest) {
	ctxb := context.Background()

	// First establish a channel between Alice and Bob.
	channelParam := lntest.OpenChannelParams{
		Amt:     maxBtcFundingAmount,
		PushAmt: btcutil.Amount(100000),
	}

	ctxt, _ := context.WithTimeout(ctxb, channelOpenTimeout)
	chanPoint := openChannelAndAssert(
		ctxt, t, net, net.Alice, net.Bob, channelParam)

	// Wait for channel to be confirmed open.
	ctxt, _ = context.WithTimeout(ctxb, defaultTimeout)
	err := net.Alice.WaitForNetworkChannelOpen(ctxt, chanPoint)
	if err != nil {
		t.Fatalf("alice didn't report channel: %v", err)
	}
	err = net.Bob.WaitForNetworkChannelOpen(ctxt, chanPoint)
	if err != nil {
		t.Fatalf("bob didn't report channel: %v", err)
	}

	// Send request to abandon channel.
	abandonChannelRequest := &lnrpc.AbandonChannelRequest{
		ChannelPoint: chanPoint,
	}

	ctxt, _ = context.WithTimeout(ctxb, defaultTimeout)
	_, err = net.Alice.AbandonChannel(ctxt, abandonChannelRequest)
	if err != nil {
		t.Fatalf("unable to abandon channel: %v", err)
	}

	// Assert that channel in no longer open.
	listReq := &lnrpc.ListChannelsRequest{}
	aliceChannelList, err := net.Alice.ListChannels(ctxb, listReq)
	if err != nil {
		t.Fatalf("unable to list channels: %v", err)
	}
	if len(aliceChannelList.Channels) != 0 {
		t.Fatalf("alice should only have no channels open, "+
			"instead she has %v",
			len(aliceChannelList.Channels))
	}

	// Assert that channel is not pending closure.
	pendingReq := &lnrpc.PendingChannelsRequest{}
	alicePendingList, err := net.Alice.PendingChannels(ctxb, pendingReq)
	if err != nil {
		t.Fatalf("unable to list pending channels: %v", err)
	}
	if len(alicePendingList.PendingClosingChannels) != 0 {
		t.Fatalf("alice should only have no pending closing channels, "+
			"instead she has %v",
			len(alicePendingList.PendingClosingChannels))
	}
	if len(alicePendingList.PendingForceClosingChannels) != 0 {
		t.Fatalf("alice should only have no pending force closing "+
			"channels instead she has %v",
			len(alicePendingList.PendingForceClosingChannels))
	}
	if len(alicePendingList.WaitingCloseChannels) != 0 {
		t.Fatalf("alice should only have no waiting close "+
			"channels instead she has %v",
			len(alicePendingList.WaitingCloseChannels))
	}

	// Assert that channel is listed as abandoned.
	closedReq := &lnrpc.ClosedChannelsRequest{
		Abandoned: true,
	}
	aliceClosedList, err := net.Alice.ClosedChannels(ctxb, closedReq)
	if err != nil {
		t.Fatalf("unable to list closed channels: %v", err)
	}
	if len(aliceClosedList.Channels) != 1 {
		t.Fatalf("alice should only have a single abandoned channel, "+
			"instead she has %v",
			len(aliceClosedList.Channels))
	}

	// Now that we're done with the test, the channel can be closed. This is
	// necessary to avoid unexpected outcomes of other tests that use Bob's
	// lnd instance.
	ctxt, _ = context.WithTimeout(ctxb, channelCloseTimeout)
	closeChannelAndAssert(ctxt, t, net, net.Bob, chanPoint, true)

	// Cleanup by mining the force close and sweep transaction.
	cleanupForceClose(t, net, net.Bob, chanPoint)
}

// testDynamicInvoices performs a test exercising dynamic invoice creation
// when node does not know preimage and asks some other service for invoice for
// a given rhash
func testDynamicInvoices(net *lntest.NetworkHarness, t *harnessTest) {
	timeout := time.Duration(time.Second * 5)
	ctxb := context.Background()
	chErr := make(chan error, 3)


	chanAmt := maxBtcFundingAmount
	pushAmt := btcutil.Amount(100000)

	ctxt, _ := context.WithTimeout(ctxb, timeout)
	chanPoint := openChannelAndAssert(
		ctxt, t, net, net.Alice, net.Bob,
		lntest.OpenChannelParams{
			Amt: chanAmt,
			PushAmt: pushAmt,
			Private: false,
		},
	)

	var preImg [32]byte
	copy(preImg[:], []byte{11, 21, 31})
	rHash := sha256.Sum256(preImg[:])
	sendReq := &lnrpc.SendRequest{
		Amt:         1000,
		Dest:        net.Bob.PubKey[:],
		PaymentHash: rHash[:],
		FinalCltvDelta: 1000,
	}
	sendResp, err := net.Alice.SendPaymentSync(ctxb, sendReq)
	if err != nil {
		t.Fatalf("cannot send payment", err)
	}
	if sendResp.PaymentError == "" {
		t.Fatalf("payment should fail for unknown hash")
	}

	stream, err := net.Bob.SubscribeDynamicInvoices(ctxb)
	if err != nil {
		t.Fatalf("cannot subscribe to  dynamic invoice ")
	}
	defer stream.CloseSend()
	go func() {
		for {
			invReq, err := stream.Recv()
			if err != nil {
				if err != io.EOF {
					chErr <- err
				}
				return
			}
			var invResp lnrpc.DynamicInvoiceResponse
			var inv *lnrpc.Invoice
			if bytes.Equal(invReq.RHash, rHash[:]) {
				inv = &lnrpc.Invoice{
					RHash: rHash[:],
					RPreimage: preImg[:],
					Value: 1000,
					CltvExpiry: 1000,
				}
			}
			invResp.RHash = invReq.RHash
			invResp.Invoice = inv
			err = stream.Send(&invResp)
			if err != nil {
				if err != io.EOF {
					chErr <- fmt.Errorf("cannot send response: %v", err)
				}
			}
		}
	}()
	sendResp2, err := net.Alice.SendPaymentSync(ctxb, sendReq)
	if err != nil {
		t.Fatalf("cannot send payment", err)
	}
	if sendResp2.PaymentError != "" {
		t.Fatalf("error sending payment: %v", sendResp2.PaymentError)
	}
	if !bytes.Equal(sendResp2.PaymentPreimage, preImg[:]) {
		t.Fatalf("incorrect preimage in payment")
	}

	// Finally, immediately close the channel. This function will also
	// block until the channel is closed and will additionally assert the
	// relevant channel closing post conditions.
	ctxt, _ = context.WithTimeout(ctxb, timeout)
	closeChannelAndAssert(ctxt, t, net, net.Alice, chanPoint, false)

	select {
	case err := <-chErr:
		t.Fatalf("error during test: %v", err)
	default:
	}
}

type testCase struct {
	name string
	test func(net *lntest.NetworkHarness, t *harnessTest)
}

var testsCases = []*testCase{
	{
		name: "onchain fund recovery",
		test: testOnchainFundRecovery,
	},
	{
		name: "basic funding flow",
		test: testBasicChannelFunding,
	},
	{
		name: "unconfirmed channel funding",
		test: testUnconfirmedChannelFunding,
	},
	{
		name: "update channel policy",
		test: testUpdateChannelPolicy,
	},
	{
		name: "open channel reorg test",
		test: testOpenChannelAfterReorg,
	},
	{
		name: "disconnecting target peer",
		test: testDisconnectingTargetPeer,
	},
	{
		name: "graph topology notifications",
		test: testGraphTopologyNotifications,
	},
	{
		name: "funding flow persistence",
		test: testChannelFundingPersistence,
	},
	{
		name: "channel force closure",
		test: testChannelForceClosure,
	},
	{
		name: "channel balance",
		test: testChannelBalance,
	},
	{
		name: "channel unsettled balance",
		test: testChannelUnsettledBalance,
	},
	{
		name: "single hop invoice",
		test: testSingleHopInvoice,
	},
	{
		name: "sphinx replay persistence",
		test: testSphinxReplayPersistence,
	},
	{
		name: "list outgoing payments",
		test: testListPayments,
	},
	{
		name: "max pending channel",
		test: testMaxPendingChannels,
	},
	{
		name: "multi-hop payments",
		test: testMultiHopPayments,
	},
	{
		name: "single-hop send to route",
		test: testSingleHopSendToRoute,
	},
	{
		name: "multi-hop send to route",
		test: testMultiHopSendToRoute,
	},
	{
		name: "send to route error propagation",
		test: testSendToRouteErrorPropagation,
	},
	{
		name: "unannounced channels",
		test: testUnannouncedChannels,
	},
	{
		name: "private channels",
		test: testPrivateChannels,
	},
	{
		name: "invoice routing hints",
		test: testInvoiceRoutingHints,
	},
	{
		name: "multi-hop payments over private channels",
		test: testMultiHopOverPrivateChannels,
	},
	{
		name: "multiple channel creation",
		test: testBasicChannelCreation,
	},
	{
		name: "invoice update subscription",
		test: testInvoiceSubscriptions,
	},
	{
		name: "multi-hop htlc error propagation",
		test: testHtlcErrorPropagation,
	},
	// TODO(roasbeef): multi-path integration test
	{
		name: "node announcement",
		test: testNodeAnnouncement,
	},
	{
		name: "node sign verify",
		test: testNodeSignVerify,
	},
	{
		name: "async payments benchmark",
		test: testAsyncPayments,
	},
	{
		name: "async bidirectional payments",
		test: testBidirectionalAsyncPayments,
	},
	{
		// bob: outgoing our commit timeout
		// carol: incoming their commit watch and see timeout
		name: "test multi-hop htlc local force close immediate expiry",
		test: testMultiHopHtlcLocalTimeout,
	},
	{
		// bob: outgoing watch and see, they sweep on chain
		// carol: incoming our commit, know preimage
		name: "test multi-hop htlc receiver chain claim",
		test: testMultiHopReceiverChainClaim,
	},
	{
		// bob: outgoing our commit watch and see timeout
		// carol: incoming their commit watch and see timeout
		name: "test multi-hop local force close on-chain htlc timeout",
		test: testMultiHopLocalForceCloseOnChainHtlcTimeout,
	},
	{
		// bob: outgoing their commit watch and see timeout
		// carol: incoming our commit watch and see timeout
		name: "test multi-hop remote force close on-chain htlc timeout",
		test: testMultiHopRemoteForceCloseOnChainHtlcTimeout,
	},
	{
		// bob: outgoing our commit watch and see, they sweep on chain
		// bob: incoming our commit watch and learn preimage
		// carol: incoming their commit know preimage
		name: "test multi-hop htlc local chain claim",
		test: testMultiHopHtlcLocalChainClaim,
	},
	{
		// bob: outgoing their commit watch and see, they sweep on chain
		// bob: incoming their commit watch and learn preimage
		// carol: incoming our commit know preimage
		name: "test multi-hop htlc remote chain claim",
		test: testMultiHopHtlcRemoteChainClaim,
	},
	{
		name: "switch circuit persistence",
		test: testSwitchCircuitPersistence,
	},
	{
		name: "switch offline delivery",
		test: testSwitchOfflineDelivery,
	},
	{
		name: "switch offline delivery persistence",
		test: testSwitchOfflineDeliveryPersistence,
	},
	{
		name: "switch offline delivery outgoing offline",
		test: testSwitchOfflineDeliveryOutgoingOffline,
	},
	{
		// TODO(roasbeef): test always needs to be last as Bob's state
		// is borked since we trick him into attempting to cheat Alice?
		name: "revoked uncooperative close retribution",
		test: testRevokedCloseRetribution,
	},
	{
		name: "failing link",
		test: testFailingChannel,
	},
	{
		name: "garbage collect link nodes",
		test: testGarbageCollectLinkNodes,
	},
	{
		name: "abandonchannel",
		test: testAbandonChannel,
	},
	{
		name: "revoked uncooperative close retribution zero value remote output",
		test: testRevokedCloseRetributionZeroValueRemoteOutput,
	},
	{
		name: "revoked uncooperative close retribution remote hodl",
		test: testRevokedCloseRetributionRemoteHodl,
	},
	{
		name: "data loss protection",
		test: testDataLossProtection,
	},
	{
		name: "query routes",
		test: testQueryRoutes,
	},
	{
		name: "route fee cutoff",
		test: testRouteFeeCutoff,
	},
	{
		name: "send update disable channel",
		test: testSendUpdateDisableChannel,
	},
	{
		name: "dynamic invoices",
		test: testDynamicInvoices,
	},
}

// TestLightningNetworkDaemon performs a series of integration tests amongst a
// programmatically driven network of lnd nodes.
func TestLightningNetworkDaemon(t *testing.T) {
	ht := newHarnessTest(t)

	var lndHarness *lntest.NetworkHarness

	// First create an instance of the btcd's rpctest.Harness. This will be
	// used to fund the wallets of the nodes within the test network and to
	// drive blockchain related events within the network. Revert the default
	// setting of accepting non-standard transactions on simnet to reject them.
	// Transactions on the lightning network should always be standard to get
	// better guarantees of getting included in to blocks.
	args := []string{"--rejectnonstd", "--txindex"}
	handlers := &rpcclient.NotificationHandlers{
		OnTxAccepted: func(hash *chainhash.Hash, amt btcutil.Amount) {
			lndHarness.OnTxAccepted(hash)
		},
	}
	btcdHarness, err := rpctest.New(harnessNetParams, handlers, args)
	if err != nil {
		ht.Fatalf("unable to create mining node: %v", err)
	}
	defer btcdHarness.TearDown()

	// First create the network harness to gain access to its
	// 'OnTxAccepted' call back.
	lndHarness, err = lntest.NewNetworkHarness(btcdHarness)
	if err != nil {
		ht.Fatalf("unable to create lightning network harness: %v", err)
	}
	defer lndHarness.TearDownAll()

	// Spawn a new goroutine to watch for any fatal errors that any of the
	// running lnd processes encounter. If an error occurs, then the test
	// case should naturally as a result and we log the server error here to
	// help debug.
	go func() {
		for {
			select {
			case err, more := <-lndHarness.ProcessErrors():
				if !more {
					return
				}
				ht.Logf("lnd finished with error (stderr):\n%v", err)
			}
		}
	}()

	if err := btcdHarness.SetUp(true, 50); err != nil {
		ht.Fatalf("unable to set up mining node: %v", err)
	}
	if err := btcdHarness.Node.NotifyNewTransactions(false); err != nil {
		ht.Fatalf("unable to request transaction notifications: %v", err)
	}

	// Next mine enough blocks in order for segwit and the CSV package
	// soft-fork to activate on SimNet.
	numBlocks := chaincfg.SimNetParams.MinerConfirmationWindow * 2
	if _, err := btcdHarness.Node.Generate(numBlocks); err != nil {
		ht.Fatalf("unable to generate blocks: %v", err)
	}

	// With the btcd harness created, we can now complete the
	// initialization of the network. args - list of lnd arguments,
	// example: "--debuglevel=debug"
	// TODO(roasbeef): create master balanced channel with all the monies?
	if err = lndHarness.SetUp(nil); err != nil {
		ht.Fatalf("unable to set up test lightning network: %v", err)
	}

	t.Logf("Running %v integration tests", len(testsCases))
	for _, testCase := range testsCases {
		logLine := fmt.Sprintf("STARTING ============ %v ============\n",
			testCase.name)

		err := lndHarness.EnsureConnected(
			context.Background(), lndHarness.Alice, lndHarness.Bob,
		)
		if err != nil {
			t.Fatalf("unable to connect alice to bob: %v", err)
		}

		if err := lndHarness.Alice.AddToLog(logLine); err != nil {
			t.Fatalf("unable to add to log: %v", err)
		}
		if err := lndHarness.Bob.AddToLog(logLine); err != nil {
			t.Fatalf("unable to add to log: %v", err)
		}

		success := t.Run(testCase.name, func(t1 *testing.T) {
			ht := newHarnessTest(t1)
			ht.RunTestCase(testCase, lndHarness)
		})

		// Stop at the first failure. Mimic behavior of original test
		// framework.
		if !success {
			break
		}
	}
}<|MERGE_RESOLUTION|>--- conflicted
+++ resolved
@@ -12116,12 +12116,7 @@
 // closed.
 func testSendUpdateDisableChannel(net *lntest.NetworkHarness, t *harnessTest) {
 	const (
-<<<<<<< HEAD
-		chanAmt= 100000
-		timeout= 10 * time.Second
-=======
 		chanAmt = 100000
->>>>>>> d2186cc9
 	)
 
 	// Open a channel between Alice and Bob and Alice and Carol. These will
@@ -12394,7 +12389,6 @@
 	ctxb := context.Background()
 	chErr := make(chan error, 3)
 
-
 	chanAmt := maxBtcFundingAmount
 	pushAmt := btcutil.Amount(100000)
 
@@ -12402,7 +12396,7 @@
 	chanPoint := openChannelAndAssert(
 		ctxt, t, net, net.Alice, net.Bob,
 		lntest.OpenChannelParams{
-			Amt: chanAmt,
+			Amt:     chanAmt,
 			PushAmt: pushAmt,
 			Private: false,
 		},
@@ -12412,9 +12406,9 @@
 	copy(preImg[:], []byte{11, 21, 31})
 	rHash := sha256.Sum256(preImg[:])
 	sendReq := &lnrpc.SendRequest{
-		Amt:         1000,
-		Dest:        net.Bob.PubKey[:],
-		PaymentHash: rHash[:],
+		Amt:            1000,
+		Dest:           net.Bob.PubKey[:],
+		PaymentHash:    rHash[:],
 		FinalCltvDelta: 1000,
 	}
 	sendResp, err := net.Alice.SendPaymentSync(ctxb, sendReq)
@@ -12443,9 +12437,9 @@
 			var inv *lnrpc.Invoice
 			if bytes.Equal(invReq.RHash, rHash[:]) {
 				inv = &lnrpc.Invoice{
-					RHash: rHash[:],
-					RPreimage: preImg[:],
-					Value: 1000,
+					RHash:      rHash[:],
+					RPreimage:  preImg[:],
+					Value:      1000,
 					CltvExpiry: 1000,
 				}
 			}
