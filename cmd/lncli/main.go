// Copyright (c) 2013-2017 The btcsuite developers
// Copyright (c) 2015-2016 The Decred developers
// Copyright (C) 2015-2017 The Lightning Network Developers

package main

import (
	"fmt"
	"io/ioutil"
	"os"
	"os/user"
	"path/filepath"
	"strings"

	macaroon "gopkg.in/macaroon.v2"

	"github.com/btcsuite/btcutil"
	"github.com/lightningnetwork/lnd/build"
	"github.com/lightningnetwork/lnd/lncfg"
	"github.com/lightningnetwork/lnd/lnrpc"
	"github.com/lightningnetwork/lnd/macaroons"
	"github.com/urfave/cli"

	"google.golang.org/grpc"
	"google.golang.org/grpc/credentials"
)

const (
	defaultDataDir          = "data"
	defaultChainSubDir      = "chain"
	defaultTLSCertFilename  = "tls.cert"
	defaultMacaroonFilename = "admin.macaroon"
	defaultRPCPort          = "10009"
	defaultRPCHostPort      = "localhost:" + defaultRPCPort
)

var (
	defaultLndDir      = btcutil.AppDataDir("lnd", false)
	defaultTLSCertPath = filepath.Join(defaultLndDir, defaultTLSCertFilename)

	// maxMsgRecvSize is the largest message our client will receive. We
	// set this to ~50Mb atm.
	maxMsgRecvSize = grpc.MaxCallRecvMsgSize(1 * 1024 * 1024 * 50)
)

func fatal(err error) {
	fmt.Fprintf(os.Stderr, "[lncli] %v\n", err)
	os.Exit(1)
}

func getWalletUnlockerClient(ctx *cli.Context) (lnrpc.WalletUnlockerClient, func()) {
	conn := getClientConn(ctx, true)

	cleanUp := func() {
		conn.Close()
	}

	return lnrpc.NewWalletUnlockerClient(conn), cleanUp
}

func getClient(ctx *cli.Context) (lnrpc.LightningClient, func()) {
	conn := getClientConn(ctx, false)

	cleanUp := func() {
		conn.Close()
	}

	return lnrpc.NewLightningClient(conn), cleanUp
}

func getClientConn(ctx *cli.Context, skipMacaroons bool) *grpc.ClientConn {
	// First, we'll parse the args from the command.
	tlsCertPath, macPath, err := extractPathArgs(ctx)
	if err != nil {
		fatal(err)
	}

	// Load the specified TLS certificate and build transport credentials
	// with it.
	creds, err := credentials.NewClientTLSFromFile(tlsCertPath, "")
	if err != nil {
		fatal(err)
	}

	// Create a dial options array.
	opts := []grpc.DialOption{
		grpc.WithTransportCredentials(creds),
	}

	// Only process macaroon credentials if --no-macaroons isn't set and
	// if we're not skipping macaroon processing.
	if !ctx.GlobalBool("no-macaroons") && !skipMacaroons {
		// Load the specified macaroon file.
		macBytes, err := ioutil.ReadFile(macPath)
		if err != nil {
			fatal(fmt.Errorf("unable to read macaroon path (check "+
				"the network setting!): %v", err))
		}

		mac := &macaroon.Macaroon{}
		if err = mac.UnmarshalBinary(macBytes); err != nil {
			fatal(fmt.Errorf("unable to decode macaroon: %v", err))
		}

		macConstraints := []macaroons.Constraint{
			// We add a time-based constraint to prevent replay of the
			// macaroon. It's good for 60 seconds by default to make up for
			// any discrepancy between client and server clocks, but leaking
			// the macaroon before it becomes invalid makes it possible for
			// an attacker to reuse the macaroon. In addition, the validity
			// time of the macaroon is extended by the time the server clock
			// is behind the client clock, or shortened by the time the
			// server clock is ahead of the client clock (or invalid
			// altogether if, in the latter case, this time is more than 60
			// seconds).
			// TODO(aakselrod): add better anti-replay protection.
			macaroons.TimeoutConstraint(ctx.GlobalInt64("macaroontimeout")),

			// Lock macaroon down to a specific IP address.
			macaroons.IPLockConstraint(ctx.GlobalString("macaroonip")),

			// ... Add more constraints if needed.
		}

		// Apply constraints to the macaroon.
		constrainedMac, err := macaroons.AddConstraints(mac, macConstraints...)
		if err != nil {
			fatal(err)
		}

		// Now we append the macaroon credentials to the dial options.
		cred := macaroons.NewMacaroonCredential(constrainedMac)
		opts = append(opts, grpc.WithPerRPCCredentials(cred))
	}

	// We need to use a custom dialer so we can also connect to unix sockets
	// and not just TCP addresses.
<<<<<<< HEAD
	opts = append(
		opts, grpc.WithDialer(
			lncfg.ClientAddressDialer(defaultRPCPort),
		),
	)
	opts = append(opts, grpc.WithDefaultCallOptions(maxMsgRecvSize))
=======
	genericDialer := lncfg.ClientAddressDialer(defaultRPCPort)
	opts = append(opts, grpc.WithDialer(genericDialer))
	opts = append(opts, grpc.WithDefaultCallOptions(maxMsgRecvSize))

>>>>>>> d2186cc9
	conn, err := grpc.Dial(ctx.GlobalString("rpcserver"), opts...)
	if err != nil {
		fatal(fmt.Errorf("unable to connect to RPC server: %v", err))
	}

	return conn
}

// extractPathArgs parses the TLS certificate and macaroon paths from the
// command.
func extractPathArgs(ctx *cli.Context) (string, string, error) {
	// We'll start off by parsing the active chain and network. These are
	// needed to determine the correct path to the macaroon when not
	// specified.
	chain := strings.ToLower(ctx.GlobalString("chain"))
	switch chain {
	case "bitcoin", "litecoin":
	default:
		return "", "", fmt.Errorf("unknown chain: %v", chain)
	}

	network := strings.ToLower(ctx.GlobalString("network"))
	switch network {
	case "mainnet", "testnet", "regtest", "simnet":
	default:
		return "", "", fmt.Errorf("unknown network: %v", network)
	}

	// We'll now fetch the lnddir so we can make a decision  on how to
	// properly read the macaroons (if needed) and also the cert. This will
	// either be the default, or will have been overwritten by the end
	// user.
	lndDir := cleanAndExpandPath(ctx.GlobalString("lnddir"))

	// If the macaroon path as been manually provided, then we'll only
	// target the specified file.
	var macPath string
	if ctx.GlobalString("macaroonpath") != "" {
		macPath = cleanAndExpandPath(ctx.GlobalString("macaroonpath"))
	} else {
		// Otherwise, we'll go into the path:
		// lnddir/data/chain/<chain>/<network> in order to fetch the
		// macaroon that we need.
		macPath = filepath.Join(
			lndDir, defaultDataDir, defaultChainSubDir, chain,
			network, defaultMacaroonFilename,
		)
	}

	tlsCertPath := cleanAndExpandPath(ctx.GlobalString("tlscertpath"))

	// If a custom lnd directory was set, we'll also check if custom paths
	// for the TLS cert and macaroon file were set as well. If not, we'll
	// override their paths so they can be found within the custom lnd
	// directory set. This allows us to set a custom lnd directory, along
	// with custom paths to the TLS cert and macaroon file.
	if lndDir != defaultLndDir {
		tlsCertPath = filepath.Join(lndDir, defaultTLSCertFilename)
	}

	return tlsCertPath, macPath, nil
}

func main() {
	app := cli.NewApp()
	app.Name = "lncli"
	app.Version = build.Version()
	app.Usage = "control plane for your Lightning Network Daemon (lnd)"
	app.Flags = []cli.Flag{
		cli.StringFlag{
			Name:  "rpcserver",
			Value: defaultRPCHostPort,
			Usage: "host:port of ln daemon",
		},
		cli.StringFlag{
			Name:  "lnddir",
			Value: defaultLndDir,
			Usage: "path to lnd's base directory",
		},
		cli.StringFlag{
			Name:  "tlscertpath",
			Value: defaultTLSCertPath,
			Usage: "path to TLS certificate",
		},
		cli.StringFlag{
			Name:  "chain, c",
			Usage: "the chain lnd is running on e.g. bitcoin",
			Value: "bitcoin",
		},
		cli.StringFlag{
			Name: "network, n",
			Usage: "the network lnd is running on e.g. mainnet, " +
				"testnet, etc.",
			Value: "mainnet",
		},
		cli.BoolFlag{
			Name:  "no-macaroons",
			Usage: "disable macaroon authentication",
		},
		cli.StringFlag{
			Name:  "macaroonpath",
			Usage: "path to macaroon file",
		},
		cli.Int64Flag{
			Name:  "macaroontimeout",
			Value: 60,
			Usage: "anti-replay macaroon validity time in seconds",
		},
		cli.StringFlag{
			Name:  "macaroonip",
			Usage: "if set, lock macaroon to specific IP address",
		},
	}
	app.Commands = []cli.Command{
		createCommand,
		unlockCommand,
		changePasswordCommand,
		newAddressCommand,
		sendManyCommand,
		sendCoinsCommand,
		connectCommand,
		disconnectCommand,
		openChannelCommand,
		closeChannelCommand,
		closeAllChannelsCommand,
		abandonChannelCommand,
		listPeersCommand,
		walletBalanceCommand,
		channelBalanceCommand,
		getInfoCommand,
		pendingChannelsCommand,
		sendPaymentCommand,
		payInvoiceCommand,
		sendToRouteCommand,
		addInvoiceCommand,
		lookupInvoiceCommand,
		listInvoicesCommand,
		listChannelsCommand,
		closedChannelsCommand,
		listPaymentsCommand,
		describeGraphCommand,
		getChanInfoCommand,
		getNodeInfoCommand,
		queryRoutesCommand,
		getNetworkInfoCommand,
		debugLevelCommand,
		decodePayReqCommand,
		listChainTxnsCommand,
		stopCommand,
		signMessageCommand,
		verifyMessageCommand,
		feeReportCommand,
		updateChannelPolicyCommand,
		forwardingHistoryCommand,
	}

	if err := app.Run(os.Args); err != nil {
		fatal(err)
	}
}

// cleanAndExpandPath expands environment variables and leading ~ in the
// passed path, cleans the result, and returns it.
// This function is taken from https://github.com/btcsuite/btcd
func cleanAndExpandPath(path string) string {
	if path == "" {
		return ""
	}

	// Expand initial ~ to OS specific home directory.
	if strings.HasPrefix(path, "~") {
		var homeDir string
		user, err := user.Current()
		if err == nil {
			homeDir = user.HomeDir
		} else {
			homeDir = os.Getenv("HOME")
		}

		path = strings.Replace(path, "~", homeDir, 1)
	}

	// NOTE: The os.ExpandEnv doesn't work with Windows-style %VARIABLE%,
	// but the variables can still be expanded via POSIX-style $VARIABLE.
	return filepath.Clean(os.ExpandEnv(path))
}<|MERGE_RESOLUTION|>--- conflicted
+++ resolved
@@ -135,19 +135,10 @@
 
 	// We need to use a custom dialer so we can also connect to unix sockets
 	// and not just TCP addresses.
-<<<<<<< HEAD
-	opts = append(
-		opts, grpc.WithDialer(
-			lncfg.ClientAddressDialer(defaultRPCPort),
-		),
-	)
-	opts = append(opts, grpc.WithDefaultCallOptions(maxMsgRecvSize))
-=======
 	genericDialer := lncfg.ClientAddressDialer(defaultRPCPort)
 	opts = append(opts, grpc.WithDialer(genericDialer))
 	opts = append(opts, grpc.WithDefaultCallOptions(maxMsgRecvSize))
 
->>>>>>> d2186cc9
 	conn, err := grpc.Dial(ctx.GlobalString("rpcserver"), opts...)
 	if err != nil {
 		fatal(fmt.Errorf("unable to connect to RPC server: %v", err))
