--- conflicted
+++ resolved
@@ -1578,7 +1578,21 @@
     "lnrpcDisconnectPeerResponse": {
       "type": "object"
     },
-<<<<<<< HEAD
+    "lnrpcEstimateFeeResponse": {
+      "type": "object",
+      "properties": {
+        "fee_sat": {
+          "type": "string",
+          "format": "int64",
+          "description": "/ The total fee in satoshis."
+        },
+        "feerate_sat_per_kw": {
+          "type": "string",
+          "format": "int64",
+          "description": "/ The fee rate in satoshi/byte."
+        }
+      }
+    },
     "lnrpcFeeLimit": {
       "type": "object",
       "properties": {
@@ -1591,20 +1605,6 @@
           "type": "string",
           "format": "int64",
           "description": "/ The fee limit expressed as a percentage of the payment amount."
-=======
-    "lnrpcEstimateFeeResponse": {
-      "type": "object",
-      "properties": {
-        "fee_sat": {
-          "type": "string",
-          "format": "int64",
-          "description": "/ The total fee in satoshis."
-        },
-        "feerate_sat_per_byte": {
-          "type": "string",
-          "format": "int64",
-          "description": "/ The fee rate in satoshi/byte."
->>>>>>> 3ea880bf
         }
       }
     },
